--- conflicted
+++ resolved
@@ -14,36 +14,6 @@
       (function uncacheLegacyServiceWorkers() {
         try {
           if ('serviceWorker' in navigator) {
-<<<<<<< HEAD
-            const { serviceWorker } = navigator;
-            if (typeof serviceWorker.getRegistrations === 'function') {
-              serviceWorker
-                .getRegistrations()
-                .then(registrations => {
-                  registrations.forEach(registration => {
-                    registration.unregister().catch(() => {
-                      /* swallow errors - the React boot process will log details */
-                    });
-                  });
-                })
-                .catch(() => {
-                  /* ignore lookup errors */
-                });
-            } else if (typeof serviceWorker.getRegistration === 'function') {
-              serviceWorker
-                .getRegistration()
-                .then(registration => {
-                  if (registration) {
-                    registration.unregister().catch(() => {
-                      /* swallow errors - the React boot process will log details */
-                    });
-                  }
-                })
-                .catch(() => {
-                  /* ignore lookup errors */
-                });
-            }
-=======
             navigator.serviceWorker
               .getRegistrations()
               .then(registrations => {
@@ -56,7 +26,6 @@
               .catch(() => {
                 /* ignore lookup errors */
               });
->>>>>>> e6bd14d4
           }
 
           if ('caches' in window) {
