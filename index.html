<!DOCTYPE html>
<html lang="en">
  <head>
    <meta charset="UTF-8" />
    <meta name="viewport" content="width=device-width, initial-scale=1.0" />
    <title>GMCT Management System</title>
    <link rel="manifest" href="./manifest.json" />
    <meta name="theme-color" content="#4338ca" />
    <script src="https://cdn.tailwindcss.com"></script>
    <style>
      html, body, #root {
        height: 100%;
      }
      /* Increase base font size for better readability as requested */
      body {
        font-size: 18px;
        background: linear-gradient(135deg, #eef2ff 0%, #f8fafc 40%, #fdf2f8 100%);
        overflow-y: auto;
      }
      /* Custom scrollbar for a more polished, less "dry" look */
      ::-webkit-scrollbar {
        width: 8px;
        height: 8px;
      }
      ::-webkit-scrollbar-track {
        background: #f1f5f9; /* bg-slate-100 */
      }
      ::-webkit-scrollbar-thumb {
        background: #a5b4fc; /* indigo-300 */
        border-radius: 4px;
      }
      ::-webkit-scrollbar-thumb:hover {
        background: #818cf8; /* indigo-400 */
      }
    </style>
  </head>
<<<<<<< HEAD
=======
 codex/restore-missing-imports-for-app.tsx
  </head>

 codex/restore-missing-imports-for-app.tsx
  </head>

  <link rel="stylesheet" href="./index.css">
</head>
main
 main
>>>>>>> d55cd531
  <body>
    <div id="root">
      <!-- Failsafe Loading Message -->
      <!-- This is displayed if the main JavaScript fails to load or execute. -->
      <!-- It will be automatically removed by index.tsx once React is ready. -->
      <div style="font-family: ui-sans-serif, system-ui, sans-serif; display: flex; justify-content: center; align-items: center; min-height: 100vh; background-color: #f8fafc;">
        <div style="text-align: center; padding: 2rem; background-color: white; border-radius: 0.75rem; box-shadow: 0 4px 6px -1px rgb(0 0 0 / 0.1), 0 2px 4px -2px rgb(0 0 0 / 0.1); border: 1px solid #e2e8f0;">
          <h1 style="font-size: 1.5rem; font-weight: 600; color: #1e293b;">Loading Application...</h1>
          <p style="margin-top: 1rem; color: #475569;">If this message remains on screen for more than a few seconds, a critical error likely occurred.</p>
          <p style="margin-top: 0.5rem; font-size: 0.875rem; color: #64748b;">Please try a hard refresh (<strong style="font-weight: 600;">Ctrl+Shift+R</strong> or <strong style="font-weight: 600;">Cmd+Shift+R</strong>) and check the browser's developer console for specific error messages.</p>
        </div>
      </div>
    </div>
    <!-- The main application script, deferred to run after the document is parsed -->
    <script type="module" src="./index.tsx"></script>
  </body>
<<<<<<< HEAD
=======
 codex/restore-missing-imports-for-app.tsx
    <script type="module" src="./index.tsx"></script>
  </body>

 codex/restore-missing-imports-for-app.tsx
    <script type="module" src="./index.tsx"></script>
  </body>

  <script type="module" src="./index.tsx" defer></script>
</body>
 main
 main
>>>>>>> d55cd531
</html><|MERGE_RESOLUTION|>--- conflicted
+++ resolved
@@ -34,8 +34,6 @@
       }
     </style>
   </head>
-<<<<<<< HEAD
-=======
  codex/restore-missing-imports-for-app.tsx
   </head>
 
@@ -46,7 +44,6 @@
 </head>
 main
  main
->>>>>>> d55cd531
   <body>
     <div id="root">
       <!-- Failsafe Loading Message -->
@@ -63,8 +60,6 @@
     <!-- The main application script, deferred to run after the document is parsed -->
     <script type="module" src="./index.tsx"></script>
   </body>
-<<<<<<< HEAD
-=======
  codex/restore-missing-imports-for-app.tsx
     <script type="module" src="./index.tsx"></script>
   </body>
@@ -77,5 +72,4 @@
 </body>
  main
  main
->>>>>>> d55cd531
 </html>