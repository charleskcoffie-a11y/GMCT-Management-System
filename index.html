--- conflicted
+++ resolved
@@ -18,36 +18,6 @@
       (function uncacheLegacyServiceWorkers() {
         try {
           if ('serviceWorker' in navigator) {
-<<<<<<< HEAD
-            const { serviceWorker } = navigator;
-            if (typeof serviceWorker.getRegistrations === 'function') {
-              serviceWorker
-                .getRegistrations()
-                .then(registrations => {
-                  registrations.forEach(registration => {
-                    registration.unregister().catch(() => {
-                      /* swallow errors - the React boot process will log details */
-                    });
-                  });
-                })
-                .catch(() => {
-                  /* ignore lookup errors */
-                });
-            } else if (typeof serviceWorker.getRegistration === 'function') {
-              serviceWorker
-                .getRegistration()
-                .then(registration => {
-                  if (registration) {
-                    registration.unregister().catch(() => {
-                      /* swallow errors - the React boot process will log details */
-                    });
-                  }
-                })
-                .catch(() => {
-                  /* ignore lookup errors */
-                });
-            }
-=======
             navigator.serviceWorker
               .getRegistrations()
               .then(registrations => {
@@ -60,7 +30,6 @@
               .catch(() => {
                 /* ignore lookup errors */
               });
->>>>>>> a501a4f6
           }
 
           if ('caches' in window) {
@@ -84,39 +53,6 @@
         }
       })();
     </script>
-<<<<<<< HEAD
-    <script>
-      // If the React bundle fails to mark the boot flag within a few seconds, force
-      // a cache-busting reload so visitors are not trapped on the loading screen.
-      window.addEventListener('load', () => {
-        window.setTimeout(() => {
-          if (window.__gmctAppBooted || window.__gmctBootstrapFailed) {
-            return;
-          }
-
-          const root = document.getElementById('root');
-          if (root) {
-            const notice = document.createElement('p');
-            notice.style.marginTop = '1.5rem';
-            notice.style.color = '#b91c1c';
-            notice.style.fontWeight = '600';
-            notice.textContent = 'We could not start the application automatically. Reloading to clear the cache...';
-            root.appendChild(notice);
-          }
-
-          try {
-            const retryUrl = new URL(window.location.href);
-            retryUrl.searchParams.set('cache-bust', Date.now().toString());
-            window.location.replace(retryUrl.toString());
-          } catch (error) {
-            console.warn('Failed to issue automatic cache-busting reload.', error);
-            window.location.reload();
-          }
-        }, 6000);
-      });
-    </script>
-=======
->>>>>>> a501a4f6
     <style>
       html, body, #root {
         height: 100%;
@@ -158,96 +94,6 @@
       </div>
     </div>
     <!-- The main application script, deferred to run after the document is parsed -->
-<<<<<<< HEAD
-    <script type="module">
-      const root = document.getElementById('root');
-
-      const renderBootstrapError = (title, bodyLines) => {
-        if (!root) {
-          return;
-        }
-
-        root.innerHTML = '';
-
-        const container = document.createElement('div');
-        container.style.fontFamily = 'ui-sans-serif, system-ui, sans-serif';
-        container.style.backgroundColor = '#fff1f2';
-        container.style.border = '1px solid #fda4af';
-        container.style.borderRadius = '0.75rem';
-        container.style.padding = '1.75rem';
-        container.style.maxWidth = '42rem';
-        container.style.margin = '2.5rem auto';
-        container.style.boxShadow = '0 20px 45px -15px rgba(190, 18, 60, 0.35)';
-
-        const heading = document.createElement('h2');
-        heading.textContent = title;
-        heading.style.fontSize = '1.35rem';
-        heading.style.fontWeight = '700';
-        heading.style.color = '#9f1239';
-        container.appendChild(heading);
-
-        bodyLines.forEach(line => {
-          const paragraph = document.createElement('p');
-          paragraph.textContent = line;
-          paragraph.style.marginTop = '0.75rem';
-          paragraph.style.color = '#7f1d1d';
-          paragraph.style.lineHeight = '1.5';
-          container.appendChild(paragraph);
-        });
-
-        root.appendChild(container);
-      };
-
-      const describeFailure = error => {
-        try {
-          if (!error) {
-            return [];
-          }
-          const reason = error?.message || String(error);
-          const guidance = [];
-
-          if (/Unexpected token|Unexpected identifier|Cannot use import statement/.test(reason)) {
-            guidance.push('The browser received raw TypeScript files. Confirm GitHub Pages is configured to deploy from “GitHub Actions” and that the latest “Deploy to GitHub Pages” workflow run succeeded.');
-          }
-
-          if (navigator.onLine === false) {
-            guidance.push('You appear to be offline. Reconnect to the internet and reload the page.');
-          }
-
-          guidance.push(`Technical details: ${reason}`);
-          return guidance;
-        } catch (fallbackError) {
-          console.warn('Failed to render detailed bootstrap guidance.', fallbackError);
-          return [];
-        }
-      };
-
-      const markBootstrapFailure = error => {
-        window.__gmctBootstrapFailed = true;
-        window.__gmctBootstrapError = error?.message || String(error) || 'Unknown error';
-      };
-
-      const markBootstrapPending = () => {
-        window.__gmctBootstrapFailed = false;
-        window.__gmctBootstrapError = undefined;
-      };
-
-      markBootstrapPending();
-
-      import('./index.tsx').catch(error => {
-        console.error('Failed to load the GMCT Management System bundle.', error);
-        markBootstrapFailure(error);
-
-        const guidance = describeFailure(error);
-        renderBootstrapError('Application bundle could not start', [
-          'The compiled application failed to load, so the interface is unavailable right now.',
-          ...guidance,
-          'If the issue persists after reloading, open the browser console and share the full error log with the support team.',
-        ]);
-      });
-    </script>
-=======
     <script type="module" src="./index.tsx"></script>
->>>>>>> a501a4f6
   </body>
 </html>