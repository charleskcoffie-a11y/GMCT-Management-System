--- conflicted
+++ resolved
@@ -11,8 +11,6 @@
     <link rel="icon" type="image/svg+xml" href="./gmct-logo.svg" />
     <meta name="theme-color" content="#4338ca" />
     <script src="https://cdn.tailwindcss.com"></script>
-<<<<<<< HEAD
-=======
     <script>
       // Immediately unregister any previously installed service workers before the
       // main bundle runs. This ensures visitors who are stuck on the loading screen
@@ -55,25 +53,17 @@
         }
       })();
     </script>
->>>>>>> d8d93b6c
     <style>
       html, body, #root {
         height: 100%;
       }
-<<<<<<< HEAD
-=======
       /* Increase base font size for better readability as requested */
->>>>>>> d8d93b6c
       body {
         margin: 0;
         font-family: ui-sans-serif, system-ui, -apple-system, BlinkMacSystemFont, "Segoe UI", sans-serif;
         font-size: 18px;
         background: linear-gradient(135deg, #eef2ff 0%, #f8fafc 40%, #fdf2f8 100%);
-<<<<<<< HEAD
-        color: #1e293b;
-=======
         overflow-y: auto;
->>>>>>> d8d93b6c
       }
       ::-webkit-scrollbar {
         width: 8px;
@@ -136,42 +126,7 @@
         </div>
       </div>
     </div>
-<<<<<<< HEAD
-    <script>
-      // Provide a graceful message if the React bundle fails to boot.
-      (function () {
-        var shown = false;
-        function showTroubleshooting(message) {
-          if (shown) return;
-          shown = true;
-          var card = document.querySelector('.gmct-loader__card');
-          if (!card) return;
-          card.innerHTML = '';
-          var heading = document.createElement('h1');
-          heading.textContent = 'Still loading…';
-          var body = document.createElement('p');
-          body.textContent = message;
-          var action = document.createElement('p');
-          action.textContent = 'Try a hard refresh (Ctrl+Shift+R or Cmd+Shift+R) or clear your browser cache.';
-          card.appendChild(heading);
-          card.appendChild(body);
-          card.appendChild(action);
-        }
-
-        window.addEventListener('gmct:boot-failed', function (event) {
-          showTroubleshooting(event.detail || 'We could not start the application bundle.');
-        });
-
-        setTimeout(function () {
-          if (!window.__gmctAppBooted) {
-            showTroubleshooting('The application is taking longer than expected to load.');
-          }
-        }, 6000);
-      })();
-    </script>
-=======
     <!-- The main application script, deferred to run after the document is parsed -->
->>>>>>> d8d93b6c
     <script type="module" src="./index.tsx"></script>
   </body>
 </html>