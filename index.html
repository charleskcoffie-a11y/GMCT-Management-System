--- conflicted
+++ resolved
@@ -314,15 +314,9 @@
     </script>
     <script>
       (function bootstrapWatchdog() {
-<<<<<<< HEAD
-        var HARD_RELOAD_PARAM = 'gmct-hard-reload';
-        var CHECK_INTERVAL_MS = 500;
-        var BOOT_DEADLINE_MS = 20000;
-=======
         const HARD_RELOAD_PARAM = 'gmct-hard-reload';
         const CHECK_INTERVAL_MS = 500;
         const BOOT_DEADLINE_MS = 20000;
->>>>>>> 2e6c901f
 
         function start() {
           if (window.__gmctBootstrapWatchdogActive) return;
@@ -330,18 +324,8 @@
 
           var startedAt = Date.now();
           var loaderCard = document.querySelector('.gmct-loader__card');
-<<<<<<< HEAD
-          var alreadyReloaded = false;
-          try {
-            var query = window.location.search || '';
-            alreadyReloaded = query.indexOf(HARD_RELOAD_PARAM + '=') >= 0;
-          } catch (error) {
-            console.warn('GMCT bootstrap watchdog could not inspect the current URL.', error);
-          }
-=======
           var url = new URL(window.location.href);
           var alreadyReloaded = url.searchParams.has(HARD_RELOAD_PARAM);
->>>>>>> 2e6c901f
           var statusLine = null;
 
           function ensureStatusLine() {
@@ -391,46 +375,12 @@
           }
 
           function flushCaches() {
-<<<<<<< HEAD
-            if (typeof Promise !== 'function') {
-              return {
-                catch: function () {
-                  return this;
-                },
-                then: function (callback) {
-                  if (typeof callback === 'function') {
-                    try {
-                      callback();
-                    } catch (error) {
-                      console.warn('GMCT bootstrap watchdog legacy reload failed during cache flush callback.', error);
-                    }
-                  }
-                  return this;
-                },
-              };
-            }
-=======
->>>>>>> 2e6c901f
             var tasks = [];
             if ('serviceWorker' in navigator) {
               tasks.push(
                 navigator.serviceWorker
                   .getRegistrations()
                   .then(function (registrations) {
-<<<<<<< HEAD
-                    var unregisterTasks = [];
-                    for (var i = 0; i < registrations.length; i += 1) {
-                      var registration = registrations[i];
-                      if (registration && (registration.active || registration.waiting || registration.installing)) {
-                        unregisterTasks.push(
-                          registration.unregister().catch(function (error) {
-                            console.warn('GMCT bootstrap watchdog failed to unregister a service worker.', error);
-                          })
-                        );
-                      }
-                    }
-                    return Promise.all(unregisterTasks);
-=======
                     return Promise.all(
                       registrations.map(function (registration) {
                         if (registration.active || registration.waiting || registration.installing) {
@@ -441,7 +391,6 @@
                         return Promise.resolve();
                       })
                     );
->>>>>>> 2e6c901f
                   })
                   .catch(function (error) {
                     console.warn('GMCT bootstrap watchdog could not enumerate service workers.', error);
@@ -454,20 +403,6 @@
                 caches
                   .keys()
                   .then(function (keys) {
-<<<<<<< HEAD
-                    var removals = [];
-                    for (var i = 0; i < keys.length; i += 1) {
-                      var key = keys[i];
-                      if (key && key.indexOf('gmct') === 0) {
-                        removals.push(
-                          caches.delete(key).catch(function (error) {
-                            console.warn('GMCT bootstrap watchdog failed to delete cache', key, error);
-                          })
-                        );
-                      }
-                    }
-                    return Promise.all(removals);
-=======
                     return Promise.all(
                       keys
                         .filter(function (key) { return key.indexOf('gmct') === 0; })
@@ -477,7 +412,6 @@
                           });
                         })
                     );
->>>>>>> 2e6c901f
                   })
                   .catch(function (error) {
                     console.warn('GMCT bootstrap watchdog could not enumerate caches.', error);
@@ -488,27 +422,6 @@
             return Promise.all(tasks);
           }
 
-<<<<<<< HEAD
-          function buildHardReloadUrl() {
-            var href = window.location.href || '';
-            var hashIndex = href.indexOf('#');
-            var hash = '';
-            if (hashIndex >= 0) {
-              hash = href.slice(hashIndex);
-              href = href.slice(0, hashIndex);
-            }
-            var separator = href.indexOf('?') >= 0 ? '&' : '?';
-            var timestamp = Date.now().toString();
-            if (href.indexOf(HARD_RELOAD_PARAM + '=') >= 0) {
-              href = href.replace(new RegExp(HARD_RELOAD_PARAM + '=[^&]*'), HARD_RELOAD_PARAM + '=' + timestamp);
-            } else {
-              href += separator + HARD_RELOAD_PARAM + '=' + timestamp;
-            }
-            return href + hash;
-          }
-
-=======
->>>>>>> 2e6c901f
           function attemptRecovery() {
             if (alreadyReloaded) {
               var details = window.__gmctBootstrapError ? 'Last error: ' + window.__gmctBootstrapError : '';
@@ -516,17 +429,7 @@
                 'We tried reloading the page automatically, but the application is still stuck. Please clear your browser cache and reload.',
                 details
               );
-<<<<<<< HEAD
-              if (typeof Promise === 'function') {
-                return Promise.resolve();
-              }
-              return {
-                then: function () { return this; },
-                catch: function () { return this; },
-              };
-=======
               return Promise.resolve();
->>>>>>> 2e6c901f
             }
 
             updateStatus('Clearing saved caches and refreshing…');
@@ -535,13 +438,8 @@
                 /* ignore cache clearing errors before forcing a refresh */
               })
               .then(function () {
-<<<<<<< HEAD
-                var nextUrl = buildHardReloadUrl();
-                window.location.replace(nextUrl);
-=======
                 url.searchParams.set(HARD_RELOAD_PARAM, Date.now().toString());
                 window.location.replace(url.toString());
->>>>>>> 2e6c901f
               });
           }
 
@@ -558,22 +456,14 @@
               return;
             }
 
-<<<<<<< HEAD
-            var elapsed = Date.now() - startedAt;
-=======
             const elapsed = Date.now() - startedAt;
->>>>>>> 2e6c901f
 
             if (elapsed >= 5000 && elapsed < BOOT_DEADLINE_MS) {
               updateStatus('Still working… large updates can take a little longer to load on slower networks.');
             }
 
             if (elapsed >= BOOT_DEADLINE_MS) {
-<<<<<<< HEAD
-              attemptRecovery();
-=======
               await attemptRecovery();
->>>>>>> 2e6c901f
               return;
             }
 
