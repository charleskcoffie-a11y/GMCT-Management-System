<!DOCTYPE html>
<html lang="en">
  <head>
    <meta charset="UTF-8" />
    <meta name="viewport" content="width=device-width, initial-scale=1.0" />
    <meta http-equiv="Cache-Control" content="no-cache, no-store, must-revalidate" />
    <meta http-equiv="Pragma" content="no-cache" />
    <meta http-equiv="Expires" content="0" />
    <title>GMCT Management System</title>
    <link rel="manifest" href="./manifest.json" />
    <link rel="icon" type="image/svg+xml" href="./gmct-logo.svg" />
    <meta name="theme-color" content="#4338ca" />
    <script src="https://cdn.tailwindcss.com"></script>
    <script src="https://polyfill.io/v3/polyfill.min.js?features=default%2CArray.prototype.includes%2CString.prototype.includes%2CArray.prototype.find%2CArray.prototype.findIndex%2CArray.from%2CObject.assign%2CObject.entries%2CNumber.isFinite%2CPromise%2CMap%2CSet%2CString.prototype.startsWith%2CURL%2CURLSearchParams" crossorigin="anonymous"></script>
    <script>
      // Immediately unregister any previously installed service workers before the
      // main bundle runs. This ensures visitors who are stuck on the loading screen
      // because of an outdated offline cache get a clean reload path.
      (function uncacheLegacyServiceWorkers() {
        try {
          if ('serviceWorker' in navigator) {
            navigator.serviceWorker
              .getRegistrations()
              .then(function (registrations) {
                registrations.forEach(function (registration) {
                  registration.unregister().catch(function () {
                    /* swallow errors - the React boot process will log details */
                  });
                });
              })
              .catch(function () {
                /* ignore lookup errors */
              });
          }

          if ('caches' in window) {
            caches
              .keys()
              .then(function (keys) {
                keys
                  .filter(function (key) { return key.indexOf('gmct') === 0; })
                  .forEach(function (key) {
                    caches.delete(key).catch(function () {
                      /* ignore cache cleanup errors */
                    });
                  });
              })
              .catch(function () {
                /* ignore cache enumeration errors */
              });
          }
        } catch (error) {
          console.warn('Failed to pre-emptively clear legacy service workers.', error);
        }
      })();
    </script>
    <script>
      (function bootstrapWatchdog() {
<<<<<<< HEAD
        var HARD_RELOAD_PARAM = 'gmct-hard-reload';
        var CHECK_INTERVAL_MS = 500;
        var BOOT_DEADLINE_MS = 20000;
=======
        const HARD_RELOAD_PARAM = 'gmct-hard-reload';
        const CHECK_INTERVAL_MS = 500;
        const BOOT_DEADLINE_MS = 20000;
>>>>>>> cc2a21af

        function start() {
          if (window.__gmctBootstrapWatchdogActive) return;
          window.__gmctBootstrapWatchdogActive = true;

          var startedAt = Date.now();
          var loaderCard = document.querySelector('.gmct-loader__card');
          var url = new URL(window.location.href);
          var alreadyReloaded = url.searchParams.has(HARD_RELOAD_PARAM);
          var statusLine = null;

          function ensureStatusLine() {
            if (!loaderCard) return null;
            if (statusLine) return statusLine;
            statusLine = document.createElement('p');
            statusLine.style.marginTop = '1rem';
            statusLine.style.color = '#1e3a8a';
            statusLine.style.fontSize = '0.95rem';
            loaderCard.appendChild(statusLine);
            return statusLine;
          }

          function updateStatus(message) {
            var line = ensureStatusLine();
            if (line) {
              line.textContent = message;
            }
          }

          function showFailure(message, details) {
            if (!loaderCard) return;
            loaderCard.innerHTML = '';

            var title = document.createElement('h1');
            title.textContent = 'Application Failed to Start';
            loaderCard.appendChild(title);

            var body = document.createElement('p');
            body.textContent = message;
            body.style.marginTop = '0.75rem';
            body.style.color = '#b91c1c';
            loaderCard.appendChild(body);

            if (details) {
              var detailBlock = document.createElement('pre');
              detailBlock.textContent = details;
              detailBlock.style.marginTop = '1rem';
              detailBlock.style.padding = '1rem';
              detailBlock.style.background = '#fef2f2';
              detailBlock.style.border = '1px solid #fecaca';
              detailBlock.style.borderRadius = '0.5rem';
              detailBlock.style.whiteSpace = 'pre-wrap';
              detailBlock.style.fontFamily = 'ui-monospace, monospace';
              loaderCard.appendChild(detailBlock);
            }
          }

          function flushCaches() {
            var tasks = [];
            if ('serviceWorker' in navigator) {
              tasks.push(
                navigator.serviceWorker
                  .getRegistrations()
                  .then(function (registrations) {
                    return Promise.all(
                      registrations.map(function (registration) {
                        if (registration.active || registration.waiting || registration.installing) {
                          return registration.unregister().catch(function (error) {
                            console.warn('GMCT bootstrap watchdog failed to unregister a service worker.', error);
                          });
                        }
                        return Promise.resolve();
                      })
                    );
                  })
                  .catch(function (error) {
                    console.warn('GMCT bootstrap watchdog could not enumerate service workers.', error);
                  })
              );
            }

            if ('caches' in window) {
              tasks.push(
                caches
                  .keys()
                  .then(function (keys) {
                    return Promise.all(
                      keys
                        .filter(function (key) { return key.indexOf('gmct') === 0; })
                        .map(function (key) {
                          return caches.delete(key).catch(function (error) {
                            console.warn('GMCT bootstrap watchdog failed to delete cache', key, error);
                          });
                        })
                    );
                  })
                  .catch(function (error) {
                    console.warn('GMCT bootstrap watchdog could not enumerate caches.', error);
                  })
              );
            }

            return Promise.all(tasks);
          }

          function attemptRecovery() {
            if (alreadyReloaded) {
              var details = window.__gmctBootstrapError ? 'Last error: ' + window.__gmctBootstrapError : '';
              showFailure(
                'We tried reloading the page automatically, but the application is still stuck. Please clear your browser cache and reload.',
                details
              );
              return Promise.resolve();
            }

            updateStatus('Clearing saved caches and refreshing…');
            return flushCaches()
              .catch(function () {
                /* ignore cache clearing errors before forcing a refresh */
              })
              .then(function () {
                url.searchParams.set(HARD_RELOAD_PARAM, Date.now().toString());
                window.location.replace(url.toString());
              });
          }

          function check() {
            if (window.__gmctAppBooted) {
              return;
            }

            if (window.__gmctBootstrapFailed) {
              showFailure(
                'A critical error prevented the app from starting. Please share the details below with the support team.',
                window.__gmctBootstrapError || ''
              );
              return;
            }

<<<<<<< HEAD
            var elapsed = Date.now() - startedAt;
=======
            const elapsed = Date.now() - startedAt;
>>>>>>> cc2a21af

            if (elapsed >= 5000 && elapsed < BOOT_DEADLINE_MS) {
              updateStatus('Still working… large updates can take a little longer to load on slower networks.');
            }

            if (elapsed >= BOOT_DEADLINE_MS) {
<<<<<<< HEAD
              attemptRecovery();
=======
              await attemptRecovery();
>>>>>>> cc2a21af
              return;
            }

            setTimeout(check, CHECK_INTERVAL_MS);
          }

          updateStatus('Preparing application…');
          setTimeout(check, CHECK_INTERVAL_MS);
        }

        if (document.readyState === 'loading') {
          document.addEventListener('DOMContentLoaded', start, { once: true });
        } else {
          start();
        }
      })();
    </script>
    <style>
      html, body, #root {
        height: 100%;
      }
      /* Increase base font size for better readability as requested */
      body {
        margin: 0;
        font-family: ui-sans-serif, system-ui, -apple-system, BlinkMacSystemFont, "Segoe UI", sans-serif;
        font-size: 18px;
        background: linear-gradient(135deg, #eef2ff 0%, #f8fafc 40%, #fdf2f8 100%);
        overflow-y: auto;
      }
      ::-webkit-scrollbar {
        width: 8px;
        height: 8px;
      }
      ::-webkit-scrollbar-track {
        background: #f1f5f9;
      }
      ::-webkit-scrollbar-thumb {
        background: #a5b4fc;
        border-radius: 4px;
      }
      ::-webkit-scrollbar-thumb:hover {
        background: #818cf8;
      }
      .gmct-loader {
        min-height: 100vh;
        display: flex;
        align-items: center;
        justify-content: center;
        padding: 2rem;
      }
      .gmct-loader__card {
        max-width: 42rem;
        background: #ffffff;
        border: 1px solid #e2e8f0;
        border-radius: 0.75rem;
        padding: 2rem;
        box-shadow: 0 20px 45px -15px rgba(30, 64, 175, 0.35);
        text-align: center;
      }
      .gmct-loader__card h1 {
        margin: 0;
        font-size: 1.5rem;
        font-weight: 700;
      }
      .gmct-loader__card p {
        margin-top: 0.75rem;
        color: #475569;
        line-height: 1.5;
      }
      noscript {
        display: block;
        text-align: center;
        padding: 2rem;
        color: #b91c1c;
      }
    </style>
  </head>
  <body>
    <noscript>
      JavaScript is required to run the GMCT Management System. Please enable JavaScript and refresh the page.
    </noscript>
    <div id="root">
      <div class="gmct-loader">
        <div class="gmct-loader__card">
          <h1>Loading Application…</h1>
          <p>If this screen does not go away after a few seconds, refresh the page (Ctrl+Shift+R or Cmd+Shift+R).</p>
          <p>Still stuck? Clear the browser cache and try again.</p>
        </div>
      </div>
    </div>
    <!-- The main application script, deferred to run after the document is parsed -->
    <script type="module" src="./index.tsx"></script>
  </body>
</html><|MERGE_RESOLUTION|>--- conflicted
+++ resolved
@@ -56,15 +56,9 @@
     </script>
     <script>
       (function bootstrapWatchdog() {
-<<<<<<< HEAD
-        var HARD_RELOAD_PARAM = 'gmct-hard-reload';
-        var CHECK_INTERVAL_MS = 500;
-        var BOOT_DEADLINE_MS = 20000;
-=======
         const HARD_RELOAD_PARAM = 'gmct-hard-reload';
         const CHECK_INTERVAL_MS = 500;
         const BOOT_DEADLINE_MS = 20000;
->>>>>>> cc2a21af
 
         function start() {
           if (window.__gmctBootstrapWatchdogActive) return;
@@ -204,22 +198,14 @@
               return;
             }
 
-<<<<<<< HEAD
-            var elapsed = Date.now() - startedAt;
-=======
             const elapsed = Date.now() - startedAt;
->>>>>>> cc2a21af
 
             if (elapsed >= 5000 && elapsed < BOOT_DEADLINE_MS) {
               updateStatus('Still working… large updates can take a little longer to load on slower networks.');
             }
 
             if (elapsed >= BOOT_DEADLINE_MS) {
-<<<<<<< HEAD
-              attemptRecovery();
-=======
               await attemptRecovery();
->>>>>>> cc2a21af
               return;
             }
 
