<!DOCTYPE html>
<html lang="en">
  <head>
    <meta charset="UTF-8" />
    <meta name="viewport" content="width=device-width, initial-scale=1.0" />
    <title>GMCT Management System</title>
    <link rel="manifest" href="./manifest.json" />
    <meta name="theme-color" content="#4338ca" />
    <script src="https://cdn.tailwindcss.com"></script>
    <style>
      html, body, #root {
        height: 100%;
      }
      /* Increase base font size for better readability as requested */
      body {
        font-size: 18px;
        background: linear-gradient(135deg, #eef2ff 0%, #f8fafc 40%, #fdf2f8 100%);
        overflow-y: auto;
      }
      /* Custom scrollbar for a more polished, less "dry" look */
      ::-webkit-scrollbar {
        width: 8px;
        height: 8px;
      }
      ::-webkit-scrollbar-track {
        background: #f1f5f9; /* bg-slate-100 */
      }
      ::-webkit-scrollbar-thumb {
        background: #a5b4fc; /* indigo-300 */
        border-radius: 4px;
      }
      ::-webkit-scrollbar-thumb:hover {
        background: #818cf8; /* indigo-400 */
      }
    </style>
<<<<<<< HEAD
  </head>
=======
 codex/restore-missing-imports-for-app.tsx
  </head>

 codex/restore-missing-imports-for-app.tsx
  </head>

  <link rel="stylesheet" href="./index.css">
</head>
main
 main
>>>>>>> 47eeafb8
  <body>
    <div id="root">
      <!-- Failsafe Loading Message -->
      <!-- This is displayed if the main JavaScript fails to load or execute. -->
      <!-- It will be automatically removed by index.tsx once React is ready. -->
      <div style="font-family: ui-sans-serif, system-ui, sans-serif; display: flex; justify-content: center; align-items: center; min-height: 100vh; background-color: #f8fafc;">
        <div style="text-align: center; padding: 2rem; background-color: white; border-radius: 0.75rem; box-shadow: 0 4px 6px -1px rgb(0 0 0 / 0.1), 0 2px 4px -2px rgb(0 0 0 / 0.1); border: 1px solid #e2e8f0;">
          <h1 style="font-size: 1.5rem; font-weight: 600; color: #1e293b;">Loading Application...</h1>
          <p style="margin-top: 1rem; color: #475569;">If this message remains on screen for more than a few seconds, a critical error likely occurred.</p>
          <p style="margin-top: 0.5rem; font-size: 0.875rem; color: #64748b;">Please try a hard refresh (<strong style="font-weight: 600;">Ctrl+Shift+R</strong> or <strong style="font-weight: 600;">Cmd+Shift+R</strong>) and check the browser's developer console for specific error messages.</p>
        </div>
      </div>
    </div>
    <!-- The main application script, deferred to run after the document is parsed -->
<<<<<<< HEAD
    <script type="module" src="./index.tsx"></script>
  </body>
=======
 codex/restore-missing-imports-for-app.tsx
    <script type="module" src="./index.tsx"></script>
  </body>

 codex/restore-missing-imports-for-app.tsx
    <script type="module" src="./index.tsx"></script>
  </body>

  <script type="module" src="./index.tsx" defer></script>
</body>
 main
 main
>>>>>>> 47eeafb8
</html><|MERGE_RESOLUTION|>--- conflicted
+++ resolved
@@ -33,9 +33,7 @@
         background: #818cf8; /* indigo-400 */
       }
     </style>
-<<<<<<< HEAD
   </head>
-=======
  codex/restore-missing-imports-for-app.tsx
   </head>
 
@@ -46,7 +44,6 @@
 </head>
 main
  main
->>>>>>> 47eeafb8
   <body>
     <div id="root">
       <!-- Failsafe Loading Message -->
@@ -61,10 +58,8 @@
       </div>
     </div>
     <!-- The main application script, deferred to run after the document is parsed -->
-<<<<<<< HEAD
     <script type="module" src="./index.tsx"></script>
   </body>
-=======
  codex/restore-missing-imports-for-app.tsx
     <script type="module" src="./index.tsx"></script>
   </body>
@@ -77,5 +72,4 @@
 </body>
  main
  main
->>>>>>> 47eeafb8
 </html>