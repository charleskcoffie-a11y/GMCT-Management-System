--- conflicted
+++ resolved
@@ -33,16 +33,16 @@
         background: #818cf8; /* indigo-400 */
       }
     </style>
-<<<<<<< HEAD
-  </head>
-=======
  codex/restore-missing-imports-for-app.tsx
   </head>
-=======
+
+ codex/restore-missing-imports-for-app.tsx
+  </head>
+
   <link rel="stylesheet" href="./index.css">
 </head>
 main
->>>>>>> 2513fe92
+ main
   <body>
     <div id="root">
       <!-- Failsafe Loading Message -->
@@ -57,16 +57,16 @@
       </div>
     </div>
     <!-- The main application script, deferred to run after the document is parsed -->
-<<<<<<< HEAD
-    <script type="module" src="./index.tsx"></script>
-  </body>
-=======
  codex/restore-missing-imports-for-app.tsx
     <script type="module" src="./index.tsx"></script>
   </body>
-=======
+
+ codex/restore-missing-imports-for-app.tsx
+    <script type="module" src="./index.tsx"></script>
+  </body>
+
   <script type="module" src="./index.tsx" defer></script>
 </body>
  main
->>>>>>> 2513fe92
+ main
 </html>