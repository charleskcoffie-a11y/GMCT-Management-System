<!DOCTYPE html>
<html lang="en">
  <head>
    <meta charset="UTF-8" />
    <meta name="viewport" content="width=device-width, initial-scale=1.0" />
    <meta http-equiv="Cache-Control" content="no-cache, no-store, must-revalidate" />
    <meta http-equiv="Pragma" content="no-cache" />
    <meta http-equiv="Expires" content="0" />
    <title>GMCT Management System</title>
    <link rel="manifest" href="./manifest.json" />
    <link rel="icon" type="image/svg+xml" href="./gmct-logo.svg" />
    <meta name="theme-color" content="#4338ca" />
    <script src="https://cdn.tailwindcss.com"></script>
    <script src="https://polyfill.io/v3/polyfill.min.js?features=default%2CArray.prototype.includes%2CString.prototype.includes%2CArray.prototype.find%2CArray.prototype.findIndex%2CArray.from%2CObject.assign%2CObject.entries%2CNumber.isFinite%2CPromise%2CMap%2CSet%2CString.prototype.startsWith%2CURL%2CURLSearchParams" crossorigin="anonymous"></script>
    <script>
      (function applyCompatPolyfills() {
        if (!Array.prototype.includes) {
          Object.defineProperty(Array.prototype, 'includes', {
            value: function (searchElement, fromIndex) {
              var length = this.length >>> 0;
              if (length === 0) return false;
              var start = fromIndex ? Number(fromIndex) || 0 : 0;
              var index = start >= 0 ? start : Math.max(length + start, 0);
              for (var i = index; i < length; i += 1) {
                if (this[i] === searchElement) {
                  return true;
                }
              }
              return false;
            },
            configurable: true,
            writable: true,
          });
        }

        if (!String.prototype.includes) {
          Object.defineProperty(String.prototype, 'includes', {
            value: function (search, start) {
              if (search instanceof RegExp) {
                throw new TypeError('First argument to String.prototype.includes must not be a regular expression');
              }
              var position = start ? Number(start) || 0 : 0;
              return this.indexOf(search, position) !== -1;
            },
            configurable: true,
            writable: true,
          });
        }

        if (!String.prototype.startsWith) {
          Object.defineProperty(String.prototype, 'startsWith', {
            value: function (search, position) {
              var start = position ? Number(position) || 0 : 0;
              return this.slice(start, start + search.length) === search;
            },
            configurable: true,
            writable: true,
          });
        }

        if (!Array.prototype.find) {
          Object.defineProperty(Array.prototype, 'find', {
            value: function (predicate, thisArg) {
              if (typeof predicate !== 'function') {
                throw new TypeError('Array.prototype.find callback must be a function');
              }
              var list = Object(this);
              var length = list.length >>> 0;
              for (var i = 0; i < length; i += 1) {
                var value = list[i];
                if (predicate.call(thisArg, value, i, list)) {
                  return value;
                }
              }
              return undefined;
            },
            configurable: true,
            writable: true,
          });
        }

        if (!Array.prototype.findIndex) {
          Object.defineProperty(Array.prototype, 'findIndex', {
            value: function (predicate, thisArg) {
              if (typeof predicate !== 'function') {
                throw new TypeError('Array.prototype.findIndex callback must be a function');
              }
              var list = Object(this);
              var length = list.length >>> 0;
              for (var i = 0; i < length; i += 1) {
                if (predicate.call(thisArg, list[i], i, list)) {
                  return i;
                }
              }
              return -1;
            },
            configurable: true,
            writable: true,
          });
        }

        if (!Array.from) {
          Array.from = function (arrayLike) {
            var items = Object(arrayLike);
            if (arrayLike == null) {
              throw new TypeError('Array.from requires an array-like object');
            }
            var length = items.length >>> 0;
            var result = new Array(length);
            for (var i = 0; i < length; i += 1) {
              result[i] = items[i];
            }
            return result;
          };
        }

        if (!Object.assign) {
          Object.assign = function (target) {
            if (target == null) {
              throw new TypeError('Object.assign target must not be null or undefined');
            }
            var to = Object(target);
            for (var i = 1; i < arguments.length; i += 1) {
              var source = arguments[i];
              if (source != null) {
                for (var key in source) {
                  if (Object.prototype.hasOwnProperty.call(source, key)) {
                    to[key] = source[key];
                  }
                }
              }
            }
            return to;
          };
        }

        if (!Object.entries) {
          Object.entries = function (obj) {
            var result = [];
            for (var key in obj) {
              if (Object.prototype.hasOwnProperty.call(obj, key)) {
                result.push([key, obj[key]]);
              }
            }
            return result;
          };
        }

        if (!Number.isFinite) {
          Number.isFinite = function (value) {
            return typeof value === 'number' && isFinite(value);
          };
        }

        if (typeof Map === 'undefined') {
          var MapPolyfill = function (iterable) {
            this.__entries = [];
            if (iterable && typeof iterable.forEach === 'function') {
              var self = this;
              iterable.forEach(function (pair) {
                self.set(pair[0], pair[1]);
              });
            }
          };
          MapPolyfill.prototype.set = function (key, value) {
            var index = this.__findIndex(key);
            if (index >= 0) {
              this.__entries[index].value = value;
            } else {
              this.__entries.push({ key: key, value: value });
            }
            return this;
          };
          MapPolyfill.prototype.get = function (key) {
            var index = this.__findIndex(key);
            return index >= 0 ? this.__entries[index].value : undefined;
          };
          MapPolyfill.prototype.has = function (key) {
            return this.__findIndex(key) >= 0;
          };
          MapPolyfill.prototype.delete = function (key) {
            var index = this.__findIndex(key);
            if (index === -1) return false;
            this.__entries.splice(index, 1);
            return true;
          };
          MapPolyfill.prototype.clear = function () {
            this.__entries.length = 0;
          };
          MapPolyfill.prototype.forEach = function (callback, thisArg) {
            for (var i = 0; i < this.__entries.length; i += 1) {
              var entry = this.__entries[i];
              callback.call(thisArg, entry.value, entry.key, this);
            }
          };
          MapPolyfill.prototype.__findIndex = function (key) {
            for (var i = 0; i < this.__entries.length; i += 1) {
              if (this.__entries[i].key === key) {
                return i;
              }
            }
            return -1;
          };
          Object.defineProperty(MapPolyfill.prototype, 'size', {
            get: function () {
              return this.__entries.length;
            },
          });
          window.Map = MapPolyfill;
        }

        if (typeof Set === 'undefined') {
          var SetPolyfill = function (iterable) {
            this.__map = new Map();
            if (iterable && typeof iterable.forEach === 'function') {
              var self = this;
              iterable.forEach(function (value) {
                self.add(value);
              });
            }
          };
          SetPolyfill.prototype.add = function (value) {
            this.__map.set(value, value);
            return this;
          };
          SetPolyfill.prototype.has = function (value) {
            return this.__map.has(value);
          };
          SetPolyfill.prototype.delete = function (value) {
            return this.__map.delete(value);
          };
          SetPolyfill.prototype.clear = function () {
            this.__map.clear();
          };
          SetPolyfill.prototype.forEach = function (callback, thisArg) {
            this.__map.forEach(function (value) {
              callback.call(thisArg, value, value, this);
            }, this);
          };
          Object.defineProperty(SetPolyfill.prototype, 'size', {
            get: function () {
              return this.__map.size;
            },
          });
          window.Set = SetPolyfill;
        }
      })();
    </script>
    <script>
      (function ensureProcessEnv() {
        if (typeof window === 'undefined') {
          return;
        }
        var globalProcess = window.process;
        if (!globalProcess) {
          globalProcess = { env: {} };
          window.process = globalProcess;
        }
        if (!globalProcess.env) {
          globalProcess.env = {};
        }
        if (typeof globalProcess.env.NODE_ENV === 'undefined') {
          globalProcess.env.NODE_ENV = 'production';
        }
        if (typeof globalProcess.env.API_KEY === 'undefined') {
          globalProcess.env.API_KEY = '';
        }
        if (typeof globalProcess.env.GEMINI_API_KEY === 'undefined') {
          globalProcess.env.GEMINI_API_KEY = '';
        }
      })();
    </script>
    <script>
      // Immediately unregister any previously installed service workers before the
      // main bundle runs. This ensures visitors who are stuck on the loading screen
      // because of an outdated offline cache get a clean reload path.
      (function uncacheLegacyServiceWorkers() {
        try {
          if ('serviceWorker' in navigator) {
            navigator.serviceWorker
              .getRegistrations()
              .then(function (registrations) {
                registrations.forEach(function (registration) {
                  registration.unregister().catch(function () {
                    /* swallow errors - the React boot process will log details */
                  });
                });
              })
              .catch(function () {
                /* ignore lookup errors */
              });
          }

          if ('caches' in window) {
            caches
              .keys()
              .then(function (keys) {
                keys
                  .filter(function (key) { return key.indexOf('gmct') === 0; })
                  .forEach(function (key) {
                    caches.delete(key).catch(function () {
                      /* ignore cache cleanup errors */
                    });
                  });
              })
              .catch(function () {
                /* ignore cache enumeration errors */
              });
          }
        } catch (error) {
          console.warn('Failed to pre-emptively clear legacy service workers.', error);
        }
      })();
    </script>
    <script>
      (function bootstrapWatchdog() {
        const HARD_RELOAD_PARAM = 'gmct-hard-reload';
        const CHECK_INTERVAL_MS = 500;
        const BOOT_DEADLINE_MS = 20000;
        const TIMEOUT_MESSAGE =
          'The bootstrap watchdog timed out waiting for the application to finish loading.';

        function start() {
          if (window.__gmctBootstrapWatchdogActive) return;
          window.__gmctBootstrapWatchdogActive = true;

          var startedAt = Date.now();
          var loaderCard = document.querySelector('.gmct-loader__card');
          var url = new URL(window.location.href);
          var alreadyReloaded = url.searchParams.has(HARD_RELOAD_PARAM);
          var statusLine = null;
          var LAST_ERROR_STORAGE_KEY = 'gmct-last-bootstrap-error';

          function rememberBootstrapError(details) {
            if (!details) {
              clearStoredBootstrapError();
              return;
            }
            try {
              window.sessionStorage.setItem(LAST_ERROR_STORAGE_KEY, details);
            } catch (error) {
              console.warn('GMCT bootstrap watchdog could not persist the last error.', error);
            }
          }

          function readStoredBootstrapError() {
            try {
              return window.sessionStorage.getItem(LAST_ERROR_STORAGE_KEY);
            } catch (error) {
              console.warn('GMCT bootstrap watchdog could not read the last error.', error);
              return null;
            }
          }

          function clearStoredBootstrapError() {
            try {
              window.sessionStorage.removeItem(LAST_ERROR_STORAGE_KEY);
            } catch (error) {
              console.warn('GMCT bootstrap watchdog could not clear the last error.', error);
            }
          }

          window.__gmctRememberBootstrapError = rememberBootstrapError;

          if (alreadyReloaded && !window.__gmctBootstrapError) {
            var storedError = readStoredBootstrapError();
            if (storedError) {
              window.__gmctBootstrapError = storedError;
            }
          }

          function ensureStatusLine() {
            if (!loaderCard) return null;
            if (statusLine) return statusLine;
            statusLine = document.createElement('p');
            statusLine.style.marginTop = '1rem';
            statusLine.style.color = '#1e3a8a';
            statusLine.style.fontSize = '0.95rem';
            loaderCard.appendChild(statusLine);
            return statusLine;
          }

          function updateStatus(message) {
            var line = ensureStatusLine();
            if (line) {
              line.textContent = message;
            }
          }

          function showFailure(message, details) {
            if (!loaderCard) return;
            var detailText = details || readStoredBootstrapError() || '';
            rememberBootstrapError(detailText || message);
            console.error('GMCT bootstrap watchdog showing failure UI:', message, detailText);
            loaderCard.innerHTML = '';

            var title = document.createElement('h1');
            title.textContent = 'Application Failed to Start';
            loaderCard.appendChild(title);

            var body = document.createElement('p');
            body.textContent = message;
            body.style.marginTop = '0.75rem';
            body.style.color = '#b91c1c';
            loaderCard.appendChild(body);

            if (detailText) {
              var detailBlock = document.createElement('pre');
              detailBlock.textContent = detailText;
              detailBlock.style.marginTop = '1rem';
              detailBlock.style.padding = '1rem';
              detailBlock.style.background = '#fef2f2';
              detailBlock.style.border = '1px solid #fecaca';
              detailBlock.style.borderRadius = '0.5rem';
              detailBlock.style.whiteSpace = 'pre-wrap';
              detailBlock.style.fontFamily = 'ui-monospace, monospace';
              loaderCard.appendChild(detailBlock);
            }
          }

          function flushCaches() {
            var tasks = [];
            if ('serviceWorker' in navigator) {
              tasks.push(
                navigator.serviceWorker
                  .getRegistrations()
                  .then(function (registrations) {
                    return Promise.all(
                      registrations.map(function (registration) {
                        if (registration.active || registration.waiting || registration.installing) {
                          return registration.unregister().catch(function (error) {
                            console.warn('GMCT bootstrap watchdog failed to unregister a service worker.', error);
                          });
                        }
                        return Promise.resolve();
                      })
                    );
                  })
                  .catch(function (error) {
                    console.warn('GMCT bootstrap watchdog could not enumerate service workers.', error);
                  })
              );
            }

            if ('caches' in window) {
              tasks.push(
                caches
                  .keys()
                  .then(function (keys) {
                    return Promise.all(
                      keys
                        .filter(function (key) { return key.indexOf('gmct') === 0; })
                        .map(function (key) {
                          return caches.delete(key).catch(function (error) {
                            console.warn('GMCT bootstrap watchdog failed to delete cache', key, error);
                          });
                        })
                    );
                  })
                  .catch(function (error) {
                    console.warn('GMCT bootstrap watchdog could not enumerate caches.', error);
                  })
              );
            }

            return Promise.all(tasks);
          }

          function attemptRecovery() {
            if (alreadyReloaded) {
              var previousError = window.__gmctBootstrapError || readStoredBootstrapError();
<<<<<<< HEAD
              var details = previousError ? 'Last error: ' + previousError : 'No detailed error message was captured.';
=======
              var details = previousError ? 'Last error: ' + previousError : '';
>>>>>>> 5acdc7dd
              showFailure(
                'We tried reloading the page automatically, but the application is still stuck. Please clear your browser cache and reload.',
                details
              );
              if (!previousError) {
                console.error('GMCT bootstrap watchdog timed out without a captured error.');
              }
              return Promise.resolve();
            }

            updateStatus('Clearing saved caches and refreshing…');
            return flushCaches()
              .catch(function () {
                /* ignore cache clearing errors before forcing a refresh */
              })
              .then(function () {
                url.searchParams.set(HARD_RELOAD_PARAM, Date.now().toString());
                window.location.replace(url.toString());
              });
          }

          function check() {
            if (window.__gmctAppBooted) {
              clearStoredBootstrapError();
              return;
            }

            if (window.__gmctBootstrapFailed) {
              showFailure(
                'A critical error prevented the app from starting. Please share the details below with the support team.',
                window.__gmctBootstrapError || ''
              );
              return;
            }

            const elapsed = Date.now() - startedAt;

            if (elapsed >= 5000 && elapsed < BOOT_DEADLINE_MS) {
              updateStatus('Still working… large updates can take a little longer to load on slower networks.');
            }

            if (elapsed >= BOOT_DEADLINE_MS) {
<<<<<<< HEAD
              var stateSnapshot =
                'appBooted=' +
                String(!!window.__gmctAppBooted) +
                ', bootstrapFailed=' +
                String(!!window.__gmctBootstrapFailed) +
                ', storedError=' +
                String(readStoredBootstrapError() || window.__gmctBootstrapError || '');
              console.error('GMCT bootstrap watchdog timeout after %dms. %s', elapsed, stateSnapshot);
              rememberBootstrapError(TIMEOUT_MESSAGE + ' ' + stateSnapshot);
=======
>>>>>>> 5acdc7dd
              attemptRecovery().catch(function (error) {
                console.error('GMCT bootstrap watchdog recovery failed.', error);
                showFailure(
                  'A critical error prevented the app from starting. Please share the details below with the support team.',
                  error instanceof Error ? error.message : String(error || '')
                );
              });
              return;
            }

            setTimeout(check, CHECK_INTERVAL_MS);
          }

          updateStatus('Preparing application…');
          setTimeout(check, CHECK_INTERVAL_MS);
        }

        if (document.readyState === 'loading') {
          document.addEventListener('DOMContentLoaded', start, { once: true });
        } else {
          start();
        }
      })();
    </script>
    <style>
      html, body, #root {
        height: 100%;
      }
      /* Increase base font size for better readability as requested */
      body {
        margin: 0;
        font-family: ui-sans-serif, system-ui, -apple-system, BlinkMacSystemFont, "Segoe UI", sans-serif;
        font-size: 18px;
        background: linear-gradient(135deg, #eef2ff 0%, #f8fafc 40%, #fdf2f8 100%);
        overflow-y: auto;
      }
      ::-webkit-scrollbar {
        width: 8px;
        height: 8px;
      }
      ::-webkit-scrollbar-track {
        background: #f1f5f9;
      }
      ::-webkit-scrollbar-thumb {
        background: #a5b4fc;
        border-radius: 4px;
      }
      ::-webkit-scrollbar-thumb:hover {
        background: #818cf8;
      }
      .gmct-loader {
        min-height: 100vh;
        display: flex;
        align-items: center;
        justify-content: center;
        padding: 2rem;
      }
      .gmct-loader__card {
        max-width: 42rem;
        background: #ffffff;
        border: 1px solid #e2e8f0;
        border-radius: 0.75rem;
        padding: 2rem;
        box-shadow: 0 20px 45px -15px rgba(30, 64, 175, 0.35);
        text-align: center;
      }
      .gmct-loader__card h1 {
        margin: 0;
        font-size: 1.5rem;
        font-weight: 700;
      }
      .gmct-loader__card p {
        margin-top: 0.75rem;
        color: #475569;
        line-height: 1.5;
      }
      noscript {
        display: block;
        text-align: center;
        padding: 2rem;
        color: #b91c1c;
      }
    </style>
  </head>
  <body>
    <noscript>
      JavaScript is required to run the GMCT Management System. Please enable JavaScript and refresh the page.
    </noscript>
    <div id="root">
      <div class="gmct-loader">
        <div class="gmct-loader__card">
          <h1>Loading Application…</h1>
          <p>If this screen does not go away after a few seconds, refresh the page (Ctrl+Shift+R or Cmd+Shift+R).</p>
          <p>Still stuck? Clear the browser cache and try again.</p>
        </div>
      </div>
    </div>
    <script type="module" data-gmct-entry src="./index.tsx"></script>
    <!-- Load the legacy bundle on environments that cannot run the module build -->
    <script>
      (function selectGmctBundle() {
        function showFatalError(message) {
          var root = document.getElementById('root');
          if (!root) return;
          root.innerHTML = '';
          root.style.padding = '1.5rem';
          root.style.fontFamily = 'ui-sans-serif, system-ui, sans-serif';
          root.style.color = '#B91C1C';

          var title = document.createElement('h1');
          title.textContent = 'Application Failed to Load';
          title.style.fontSize = '1.5rem';
          title.style.fontWeight = 'bold';
          root.appendChild(title);

          var details = document.createElement('p');
          details.textContent = message;
          details.style.marginTop = '1rem';
          root.appendChild(details);

          var storedDetail = window.__gmctBootstrapError || '';
          if (storedDetail) {
            var detailBlock = document.createElement('pre');
            detailBlock.textContent = storedDetail;
            detailBlock.style.marginTop = '1rem';
            detailBlock.style.padding = '1rem';
            detailBlock.style.background = '#fef2f2';
            detailBlock.style.border = '1px solid #fecaca';
            detailBlock.style.borderRadius = '0.5rem';
            detailBlock.style.whiteSpace = 'pre-wrap';
            detailBlock.style.fontFamily = 'ui-monospace, monospace';
            root.appendChild(detailBlock);
          }
        }

        function loadLegacyBundle() {
          if (window.__gmctLegacyBundleRequested) {
            return;
          }
          window.__gmctLegacyBundleRequested = true;
          var script = document.createElement('script');
          script.src = './assets/index-legacy.js';
          script.defer = false;
          script.onload = function () {
            console.log('GMCT legacy bundle loaded successfully.');
            if (typeof window.__gmctRememberBootstrapError === 'function') {
              try {
                window.__gmctRememberBootstrapError('');
              } catch (error) {
                console.warn('GMCT bootstrap watchdog could not clear legacy load error state.', error);
              }
            }
          };
          script.onerror = function () {
            var detail = 'Legacy bundle ./assets/index-legacy.js failed to load.';
<<<<<<< HEAD
            if (!document.querySelector('script[type="module"][src]')) {
              detail +=
                ' The compiled fallback bundle is missing. Ensure "npm run build" has been executed and that the dist/assets directory is available on the server.';
            }
=======
>>>>>>> 5acdc7dd
            console.error('GMCT legacy bundle failed to load.');
            window.__gmctBootstrapFailed = true;
            window.__gmctBootstrapError = detail;
            if (typeof window.__gmctRememberBootstrapError === 'function') {
              try {
                window.__gmctRememberBootstrapError(detail);
              } catch (error) {
                console.warn('GMCT bootstrap watchdog could not persist the legacy load error.', error);
              }
            }
            showFatalError('Your browser is not fully compatible with the legacy bundle. Please update to a newer version or contact support.');
          };
          document.head.appendChild(script);
        }

        function findModuleScript() {
          var candidates = document.querySelectorAll('script[type="module"][src]');
          for (var i = 0; i < candidates.length; i += 1) {
            var candidate = candidates[i];
            var src = candidate.getAttribute('src') || '';
            if (src.indexOf('index') !== -1) {
              return candidate;
            }
          }
          return candidates.length > 0 ? candidates[0] : null;
        }

        var moduleScript = findModuleScript();
        if (!moduleScript) {
          loadLegacyBundle();
          return;
        }

        moduleScript.addEventListener('error', function (event) {
          var src = moduleScript.getAttribute('src') || '(unknown source)';
          var detail = 'Modern module bundle ' + src + ' failed to load.';
<<<<<<< HEAD
          var message = event && typeof event.message === 'string' ? event.message : '';
          if (message) {
            detail += ' ' + message;
          }

          var looksLikeTypescriptSource = /\.tsx?$/.test(src);
          var indicatesMimeTypeIssue = message && message.indexOf('MIME type') !== -1;
          if (looksLikeTypescriptSource && indicatesMimeTypeIssue) {
            detail +=
              ' The browser is trying to execute the raw TypeScript entry file directly. This happens when the unbuilt source folder is being served instead of the compiled dist/ output. Run "npm run build" and deploy the generated dist/ directory (including the assets/ folder) to resolve this error.';
=======
          if (event && typeof event.message === 'string' && event.message) {
            detail += ' ' + event.message;
>>>>>>> 5acdc7dd
          }
          window.__gmctBootstrapFailed = true;
          window.__gmctBootstrapError = detail;
          if (typeof window.__gmctRememberBootstrapError === 'function') {
            try {
              window.__gmctRememberBootstrapError(detail);
            } catch (error) {
              console.warn('GMCT bootstrap watchdog could not persist the module load error.', error);
            }
          }
          console.warn('Modern module bundle failed to load, attempting legacy fallback.', event);
          loadLegacyBundle();
        });

        var testScript = document.createElement('script');
        var supportsModule = 'noModule' in testScript;
        var needsLegacy = !supportsModule;

        if (!needsLegacy) {
          try {
            if (typeof Promise === 'undefined') needsLegacy = true;
            if (typeof Object.assign !== 'function') needsLegacy = true;
            if (typeof Array.from !== 'function') needsLegacy = true;
          } catch (error) {
            needsLegacy = true;
          }
        }

        if (needsLegacy) {
          console.log('Loading GMCT legacy bundle for compatibility.');
          if (moduleScript.parentNode) {
            moduleScript.parentNode.removeChild(moduleScript);
          }
          loadLegacyBundle();
        }
      })();
    </script>
  </body>
</html><|MERGE_RESOLUTION|>--- conflicted
+++ resolved
@@ -469,11 +469,7 @@
           function attemptRecovery() {
             if (alreadyReloaded) {
               var previousError = window.__gmctBootstrapError || readStoredBootstrapError();
-<<<<<<< HEAD
-              var details = previousError ? 'Last error: ' + previousError : 'No detailed error message was captured.';
-=======
               var details = previousError ? 'Last error: ' + previousError : '';
->>>>>>> 5acdc7dd
               showFailure(
                 'We tried reloading the page automatically, but the application is still stuck. Please clear your browser cache and reload.',
                 details
@@ -516,18 +512,6 @@
             }
 
             if (elapsed >= BOOT_DEADLINE_MS) {
-<<<<<<< HEAD
-              var stateSnapshot =
-                'appBooted=' +
-                String(!!window.__gmctAppBooted) +
-                ', bootstrapFailed=' +
-                String(!!window.__gmctBootstrapFailed) +
-                ', storedError=' +
-                String(readStoredBootstrapError() || window.__gmctBootstrapError || '');
-              console.error('GMCT bootstrap watchdog timeout after %dms. %s', elapsed, stateSnapshot);
-              rememberBootstrapError(TIMEOUT_MESSAGE + ' ' + stateSnapshot);
-=======
->>>>>>> 5acdc7dd
               attemptRecovery().catch(function (error) {
                 console.error('GMCT bootstrap watchdog recovery failed.', error);
                 showFailure(
@@ -683,13 +667,6 @@
           };
           script.onerror = function () {
             var detail = 'Legacy bundle ./assets/index-legacy.js failed to load.';
-<<<<<<< HEAD
-            if (!document.querySelector('script[type="module"][src]')) {
-              detail +=
-                ' The compiled fallback bundle is missing. Ensure "npm run build" has been executed and that the dist/assets directory is available on the server.';
-            }
-=======
->>>>>>> 5acdc7dd
             console.error('GMCT legacy bundle failed to load.');
             window.__gmctBootstrapFailed = true;
             window.__gmctBootstrapError = detail;
@@ -726,21 +703,8 @@
         moduleScript.addEventListener('error', function (event) {
           var src = moduleScript.getAttribute('src') || '(unknown source)';
           var detail = 'Modern module bundle ' + src + ' failed to load.';
-<<<<<<< HEAD
-          var message = event && typeof event.message === 'string' ? event.message : '';
-          if (message) {
-            detail += ' ' + message;
-          }
-
-          var looksLikeTypescriptSource = /\.tsx?$/.test(src);
-          var indicatesMimeTypeIssue = message && message.indexOf('MIME type') !== -1;
-          if (looksLikeTypescriptSource && indicatesMimeTypeIssue) {
-            detail +=
-              ' The browser is trying to execute the raw TypeScript entry file directly. This happens when the unbuilt source folder is being served instead of the compiled dist/ output. Run "npm run build" and deploy the generated dist/ directory (including the assets/ folder) to resolve this error.';
-=======
           if (event && typeof event.message === 'string' && event.message) {
             detail += ' ' + event.message;
->>>>>>> 5acdc7dd
           }
           window.__gmctBootstrapFailed = true;
           window.__gmctBootstrapError = detail;
