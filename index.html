--- conflicted
+++ resolved
@@ -18,36 +18,6 @@
       (function uncacheLegacyServiceWorkers() {
         try {
           if ('serviceWorker' in navigator) {
-<<<<<<< HEAD
-            const { serviceWorker } = navigator;
-            if (typeof serviceWorker.getRegistrations === 'function') {
-              serviceWorker
-                .getRegistrations()
-                .then(registrations => {
-                  registrations.forEach(registration => {
-                    registration.unregister().catch(() => {
-                      /* swallow errors - the React boot process will log details */
-                    });
-                  });
-                })
-                .catch(() => {
-                  /* ignore lookup errors */
-                });
-            } else if (typeof serviceWorker.getRegistration === 'function') {
-              serviceWorker
-                .getRegistration()
-                .then(registration => {
-                  if (registration) {
-                    registration.unregister().catch(() => {
-                      /* swallow errors - the React boot process will log details */
-                    });
-                  }
-                })
-                .catch(() => {
-                  /* ignore lookup errors */
-                });
-            }
-=======
             navigator.serviceWorker
               .getRegistrations()
               .then(registrations => {
@@ -60,7 +30,6 @@
               .catch(() => {
                 /* ignore lookup errors */
               });
->>>>>>> 06985c0e
           }
 
           if ('caches' in window) {
@@ -84,52 +53,6 @@
         }
       })();
     </script>
-<<<<<<< HEAD
-    <script>
-      (function registerBootTimeout() {
-        window.addEventListener('load', () => {
-          window.setTimeout(() => {
-            if (window.__gmctAppBooted || window.__gmctBootstrapFailed) {
-              return;
-            }
-
-            const root = document.getElementById('root');
-            if (!root) {
-              return;
-            }
-
-            root.innerHTML = '';
-            const container = document.createElement('div');
-            container.style.fontFamily = 'ui-sans-serif, system-ui, sans-serif';
-            container.style.backgroundColor = '#fff1f2';
-            container.style.border = '1px solid #fda4af';
-            container.style.borderRadius = '0.75rem';
-            container.style.padding = '1.75rem';
-            container.style.maxWidth = '42rem';
-            container.style.margin = '2.5rem auto';
-            container.style.boxShadow = '0 20px 45px -15px rgba(190, 18, 60, 0.35)';
-
-            const heading = document.createElement('h2');
-            heading.textContent = 'Still loading...';
-            heading.style.fontSize = '1.35rem';
-            heading.style.fontWeight = '700';
-            heading.style.color = '#9f1239';
-
-            const message = document.createElement('p');
-            message.textContent = 'The application bundle has not started yet. Try refreshing the page or clearing your browser cache.';
-            message.style.marginTop = '0.75rem';
-            message.style.color = '#7f1d1d';
-            message.style.lineHeight = '1.5';
-
-            container.appendChild(heading);
-            container.appendChild(message);
-            root.appendChild(container);
-          }, 7000);
-        });
-      })();
-    </script>
-=======
->>>>>>> 06985c0e
     <style>
       html, body, #root {
         height: 100%;
@@ -170,116 +93,7 @@
         </div>
       </div>
     </div>
-<<<<<<< HEAD
-    <!-- The main application bootstrap -->
-    <script type="module">
-      const root = document.getElementById('root');
-
-      function renderBootstrapError(lines) {
-        if (!root) {
-          return;
-        }
-
-        root.innerHTML = '';
-
-        const container = document.createElement('div');
-        container.style.fontFamily = 'ui-sans-serif, system-ui, sans-serif';
-        container.style.backgroundColor = '#fff1f2';
-        container.style.border = '1px solid #fda4af';
-        container.style.borderRadius = '0.75rem';
-        container.style.padding = '1.75rem';
-        container.style.maxWidth = '42rem';
-        container.style.margin = '2.5rem auto';
-        container.style.boxShadow = '0 20px 45px -15px rgba(190, 18, 60, 0.35)';
-
-        const heading = document.createElement('h2');
-        heading.textContent = 'Application bundle could not start';
-        heading.style.fontSize = '1.35rem';
-        heading.style.fontWeight = '700';
-        heading.style.color = '#9f1239';
-        container.appendChild(heading);
-
-        lines.forEach(text => {
-          const paragraph = document.createElement('p');
-          paragraph.textContent = text;
-          paragraph.style.marginTop = '0.75rem';
-          paragraph.style.color = '#7f1d1d';
-          paragraph.style.lineHeight = '1.5';
-          container.appendChild(paragraph);
-        });
-
-        root.appendChild(container);
-      }
-
-      function describeFailure(error) {
-        const messages = [
-          'The compiled interface failed to download or initialise.',
-          'Please hard refresh the page (Ctrl+Shift+R or Cmd+Shift+R).',
-        ];
-
-        if (typeof navigator !== 'undefined' && navigator.onLine === false) {
-          messages.push('You appear to be offline. Reconnect to the internet and reload the page.');
-        }
-
-        if (error && error.message) {
-          messages.push(`Technical details: ${error.message}`);
-        }
-
-        messages.push('If the issue persists, share the browser console output with the support team.');
-        return messages;
-      }
-
-      window.__gmctBootstrapFailed = false;
-
-      async function loadApplication() {
-        try {
-          await import('./index.tsx');
-        } catch (error) {
-          console.error('Failed to bootstrap the GMCT application.', error);
-          window.__gmctBootstrapFailed = true;
-          renderBootstrapError(describeFailure(error instanceof Error ? error : new Error(String(error ?? 'Unknown error'))));
-        }
-      }
-
-      loadApplication();
-    </script>
-    <script nomodule>
-      (function legacyBrowserWarning() {
-        var root = document.getElementById('root');
-        if (!root) {
-          return;
-        }
-        root.innerHTML = '';
-        var container = document.createElement('div');
-        container.style.fontFamily = 'ui-sans-serif, system-ui, sans-serif';
-        container.style.backgroundColor = '#fff1f2';
-        container.style.border = '1px solid #fda4af';
-        container.style.borderRadius = '0.75rem';
-        container.style.padding = '1.75rem';
-        container.style.maxWidth = '42rem';
-        container.style.margin = '2.5rem auto';
-        container.style.boxShadow = '0 20px 45px -15px rgba(190, 18, 60, 0.35)';
-
-        var heading = document.createElement('h2');
-        heading.textContent = 'Browser upgrade required';
-        heading.style.fontSize = '1.35rem';
-        heading.style.fontWeight = '700';
-        heading.style.color = '#9f1239';
-
-        var message = document.createElement('p');
-        message.textContent = 'The GMCT Management System requires a modern browser with JavaScript modules enabled. Please update your browser and try again.';
-        message.style.marginTop = '0.75rem';
-        message.style.color = '#7f1d1d';
-        message.style.lineHeight = '1.5';
-
-        container.appendChild(heading);
-        container.appendChild(message);
-        root.appendChild(container);
-      })();
-    </script>
-=======
     <!-- The main application script, deferred to run after the document is parsed -->
     <script type="module" src="./index.tsx"></script>
->>>>>>> 06985c0e
   </body>
 </html>