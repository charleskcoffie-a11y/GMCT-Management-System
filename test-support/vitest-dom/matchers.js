--- conflicted
+++ resolved
@@ -1,38 +1,4 @@
-<<<<<<< HEAD
-async function loadExpect() {
-  const attempts = [
-    async () => {
-      const module = await import('vitest');
-      return module?.expect;
-    },
-    async () => {
-      const module = await import(new URL('../vitest/index.js', import.meta.url).href);
-      return module?.expect;
-    },
-    async () => {
-      const module = await import(new URL('../../vitest/index.js', import.meta.url).href);
-      return module?.expect;
-    },
-  ];
-
-  for (const attempt of attempts) {
-    try {
-      const candidate = await attempt();
-      if (typeof candidate === 'function') {
-        return candidate;
-      }
-    } catch (error) {
-      // Ignore resolution failures and try the next option.
-    }
-  }
-
-  throw new Error('Unable to locate a compatible expect implementation for @vitest/dom.');
-}
-
-const expect = await loadExpect();
-=======
 import { expect } from '../vitest/index.js';
->>>>>>> d76dd193
 
 // This lightweight matcher bundle is a no-op placeholder to keep compatibility
 // with expect.extend usages. Real DOM-specific matchers are not implemented.
