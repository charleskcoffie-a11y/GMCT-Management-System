import React, { useMemo } from 'react';
import type { User } from '../types';
import { APP_VERSION } from '../constants';

interface HeaderProps {
    currentUser: User;
    onLogout: () => void;
<<<<<<< HEAD
    currentDate: Date;
    activeUserCount: number | null;
}

const Header: React.FC<HeaderProps> = ({ currentUser, onLogout, currentDate, activeUserCount }) => {
    const roleLabel = useMemo(() => {
        const formatted = currentUser.role.replace(/-/g, ' ');
        return formatted.replace(/\b\w/g, letter => letter.toUpperCase());
    }, [currentUser.role]);

    const dateLabel = useMemo(() => (
        currentDate.toLocaleDateString(undefined, {
            weekday: 'long',
            year: 'numeric',
            month: 'long',
            day: 'numeric',
        })
    ), [currentDate]);

    const activeUsersLabel = activeUserCount === null
        ? 'Active users: N/A'
        : `Active users: ${activeUserCount}`;

    return (
        <header className="bg-gradient-to-br from-white via-indigo-50 to-sky-50 rounded-3xl shadow-lg border border-white/60 backdrop-blur p-6 sm:p-8 mb-6">
            <div className="grid grid-cols-1 gap-6 lg:grid-cols-3 lg:items-center">
                <div className="text-center lg:text-left">
                    <h1 className="text-3xl font-black text-slate-800 tracking-tight">GMCT Management System</h1>
                    <p className="text-sm font-semibold text-slate-500">Version {APP_VERSION}</p>
                </div>
                <div className="flex flex-col items-center justify-center text-center gap-1">
                    <p className="text-base font-semibold text-slate-700">{dateLabel}</p>
                    <p className="text-xs font-medium text-slate-500">{activeUsersLabel}</p>
                </div>
                <div className="flex flex-col items-center gap-3 sm:flex-row sm:justify-end">
                    <div className="text-center sm:text-right">
=======
}

const Header: React.FC<HeaderProps> = ({ currentUser, onLogout }) => {
    const roleLabel = useMemo(() => {
        const formatted = currentUser.role.replace(/-/g, ' ');
        return formatted.replace(/\b\w/g, letter => letter.toUpperCase());
    }, [currentUser.role]);

    return (
        <header className="bg-gradient-to-br from-white via-indigo-50 to-sky-50 rounded-3xl shadow-lg border border-white/60 backdrop-blur p-6 sm:p-8 mb-6">
            <div className="flex flex-col gap-4 md:flex-row md:items-center md:justify-between">
                <div>
                    <h1 className="text-3xl font-black text-slate-800 tracking-tight">GMCT Management System</h1>
                    <p className="text-sm font-semibold text-slate-500">Version {APP_VERSION}</p>
                </div>
                <div className="flex flex-col items-start gap-3 sm:flex-row sm:items-center sm:gap-6">
                    <div className="text-left sm:text-right">
>>>>>>> 6f4e784a
                        <p className="text-xs uppercase tracking-wide text-slate-500">Signed in</p>
                        <p className="text-lg font-semibold text-slate-800">{currentUser.username}</p>
                        <p className="text-xs font-medium text-slate-500">{roleLabel}</p>
                    </div>
                    <button
                        onClick={onLogout}
                        className="bg-red-500 hover:bg-red-600 text-white font-semibold px-4 py-2 rounded-lg shadow-sm"
                    >
                        Log out
                    </button>
                </div>
            </div>
        </header>
    );
};

export default Header;<|MERGE_RESOLUTION|>--- conflicted
+++ resolved
@@ -5,44 +5,6 @@
 interface HeaderProps {
     currentUser: User;
     onLogout: () => void;
-<<<<<<< HEAD
-    currentDate: Date;
-    activeUserCount: number | null;
-}
-
-const Header: React.FC<HeaderProps> = ({ currentUser, onLogout, currentDate, activeUserCount }) => {
-    const roleLabel = useMemo(() => {
-        const formatted = currentUser.role.replace(/-/g, ' ');
-        return formatted.replace(/\b\w/g, letter => letter.toUpperCase());
-    }, [currentUser.role]);
-
-    const dateLabel = useMemo(() => (
-        currentDate.toLocaleDateString(undefined, {
-            weekday: 'long',
-            year: 'numeric',
-            month: 'long',
-            day: 'numeric',
-        })
-    ), [currentDate]);
-
-    const activeUsersLabel = activeUserCount === null
-        ? 'Active users: N/A'
-        : `Active users: ${activeUserCount}`;
-
-    return (
-        <header className="bg-gradient-to-br from-white via-indigo-50 to-sky-50 rounded-3xl shadow-lg border border-white/60 backdrop-blur p-6 sm:p-8 mb-6">
-            <div className="grid grid-cols-1 gap-6 lg:grid-cols-3 lg:items-center">
-                <div className="text-center lg:text-left">
-                    <h1 className="text-3xl font-black text-slate-800 tracking-tight">GMCT Management System</h1>
-                    <p className="text-sm font-semibold text-slate-500">Version {APP_VERSION}</p>
-                </div>
-                <div className="flex flex-col items-center justify-center text-center gap-1">
-                    <p className="text-base font-semibold text-slate-700">{dateLabel}</p>
-                    <p className="text-xs font-medium text-slate-500">{activeUsersLabel}</p>
-                </div>
-                <div className="flex flex-col items-center gap-3 sm:flex-row sm:justify-end">
-                    <div className="text-center sm:text-right">
-=======
 }
 
 const Header: React.FC<HeaderProps> = ({ currentUser, onLogout }) => {
@@ -60,7 +22,6 @@
                 </div>
                 <div className="flex flex-col items-start gap-3 sm:flex-row sm:items-center sm:gap-6">
                     <div className="text-left sm:text-right">
->>>>>>> 6f4e784a
                         <p className="text-xs uppercase tracking-wide text-slate-500">Signed in</p>
                         <p className="text-lg font-semibold text-slate-800">{currentUser.username}</p>
                         <p className="text-xs font-medium text-slate-500">{roleLabel}</p>
