--- conflicted
+++ resolved
@@ -39,11 +39,7 @@
         setCloud(prev => ({ ...prev, ready: true, message: 'Awaiting authentication response…' }));
         try {
             const session = await msalInteractiveSignIn();
-<<<<<<< HEAD
-            const username = session.account.username ?? session.account.name ?? 'connected account';
-=======
             const username = session.account.username ?? 'connected account';
->>>>>>> 377ae9aa
             const authorityHint = session.authority === 'organizations'
                 ? ' (work account)'
                 : session.authority === 'consumers'
@@ -62,14 +58,7 @@
             setAuthMessage(successMessage);
             setToast({ message: successMessage, tone: 'success' });
         } catch (error) {
-<<<<<<< HEAD
-            const failureMessage =
-                error instanceof Error
-                    ? error.message
-                    : 'Sign in failed. Please check your credentials or network connection.';
-=======
             const failureMessage = 'Sign in failed. Please check your credentials or network connection.';
->>>>>>> 377ae9aa
             setCloud(prev => ({
                 ...prev,
                 ready: true,
