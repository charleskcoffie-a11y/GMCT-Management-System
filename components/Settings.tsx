--- conflicted
+++ resolved
@@ -58,14 +58,7 @@
             setAuthMessage(successMessage);
             setToast({ message: successMessage, tone: 'success' });
         } catch (error) {
-<<<<<<< HEAD
-            const failureMessage =
-                error instanceof Error
-                    ? error.message
-                    : 'Sign in failed. Please check your credentials or network connection.';
-=======
             const failureMessage = 'Sign in failed. Please check your credentials or network connection.';
->>>>>>> 6dce6d94
             setCloud(prev => ({
                 ...prev,
                 ready: true,
