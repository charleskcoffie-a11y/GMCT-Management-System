--- conflicted
+++ resolved
@@ -1,10 +1,6 @@
 import React, { useEffect, useMemo, useRef, useState } from 'react';
 import type { ServiceType, WeeklyHistoryRecord } from '../types';
-<<<<<<< HEAD
-import { generateId, serviceTypeLabel, fromCsv, toCsv, sanitizeWeeklyHistoryRecord } from '../utils';
-=======
 import { generateId, serviceTypeLabel, toCsv, fromCsv, sanitizeWeeklyHistoryRecord } from '../utils';
->>>>>>> 4806e0b5
 
 interface WeeklyHistoryProps {
     history: WeeklyHistoryRecord[];
@@ -20,44 +16,6 @@
     { value: 'other', label: 'Other' },
 ];
 
-<<<<<<< HEAD
-const WEEKLY_HISTORY_HEADERS = [
-    'Record ID',
-    'Date Of Service',
-    'Society Name',
-    'Preacher',
-    'Guest Preacher',
-    'Preacher Society',
-    'Liturgist',
-    'Service Type',
-    'Service Type Other',
-    'Sermon Topic',
-    'Memory Text',
-    'Sermon Summary',
-    'Worship Highlights',
-    'Announcements By',
-    'Announcements Key Points',
-    'Attendance Adults Male',
-    'Attendance Adults Female',
-    'Attendance Children',
-    'Attendance Adherents',
-    'Attendance Catechumens',
-    'Attendance Visitors Total',
-    'Visitor Names',
-    'Special Visitor Name',
-    'Special Visitor Position',
-    'Special Visitor Summary',
-    'New Members Details',
-    'New Members Contact',
-    'Donations Description',
-    'Donations Quantity',
-    'Donations Donated By',
-    'Events',
-    'Observations',
-    'Prepared By',
-];
-
-=======
 const WEEKLY_HISTORY_CSV_HEADERS = [
     'id',
     'dateOfService',
@@ -264,7 +222,6 @@
     return sanitizeWeeklyHistoryRecord(raw);
 }
 
->>>>>>> 4806e0b5
 const emptyRecord = (): WeeklyHistoryRecord => ({
     id: generateId('history'),
     dateOfService: new Date().toISOString().slice(0, 10),
@@ -397,11 +354,7 @@
     const [editingId, setEditingId] = useState<string | null>(null);
     const [expandedId, setExpandedId] = useState<string | null>(null);
     const [error, setError] = useState<string | null>(null);
-<<<<<<< HEAD
-    const [flash, setFlash] = useState<{ tone: 'success' | 'error'; message: string } | null>(null);
-=======
     const [toast, setToast] = useState<{ message: string; tone: 'success' | 'error' } | null>(null);
->>>>>>> 4806e0b5
     const readOnly = !canEdit;
     const inputClass = 'border border-slate-300 rounded-lg px-3 py-2 disabled:bg-slate-100 disabled:cursor-not-allowed';
     const textareaClass = 'border border-slate-300 rounded-lg px-3 py-2 disabled:bg-slate-100 disabled:cursor-not-allowed';
@@ -602,14 +555,6 @@
         [history],
     );
 
-<<<<<<< HEAD
-    useEffect(() => {
-        if (!flash) return;
-        if (typeof window === 'undefined') return;
-        const timeout = window.setTimeout(() => setFlash(null), 4000);
-        return () => window.clearTimeout(timeout);
-    }, [flash]);
-=======
     const handleExportCsv = () => {
         try {
             if (typeof window === 'undefined') {
@@ -706,7 +651,6 @@
         const timeout = window.setTimeout(() => setToast(null), 4000);
         return () => window.clearTimeout(timeout);
     }, [toast]);
->>>>>>> 4806e0b5
 
     return (
         <div className="space-y-6">
