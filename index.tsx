import React from 'react';
import { createRoot } from 'react-dom/client';
import App from './App';

// --- Global Failsafe Error Handler ---
// This is a new, simplified, and more robust error handler that is guaranteed
// to display startup errors instead of crashing silently.
const handleError = (errorEvent: ErrorEvent | PromiseRejectionEvent | { error: any }) => {
  try {
    if ('preventDefault' in errorEvent && typeof errorEvent.preventDefault === 'function') {
      errorEvent.preventDefault();
    }
    
    // Safely extract the error object or message, regardless of the event type.
    const error = 'reason' in errorEvent ? errorEvent.reason : errorEvent.error;

    // Log the raw error to the console for developers.
    console.error("GMCT App Global Error Handler caught:", error);

    const rootElement = document.getElementById('root');
    if (rootElement) {
      // Safely convert the error to a string for display.
      const message = error?.message || String(error) || 'An unknown error occurred.';
      const stack = error?.stack || 'No stack trace available.';
      
      // Clear the root element and use textContent for maximum safety.
      // This avoids any potential issues with innerHTML parsing.
      rootElement.innerHTML = '';
      rootElement.style.padding = '1.5rem';
      rootElement.style.fontFamily = 'ui-sans-serif, system-ui, sans-serif';
      rootElement.style.color = '#B91C1C'; // text-red-700
      
      const title = document.createElement('h1');
      title.textContent = 'Application Failed to Load';
      title.style.fontSize = '1.5rem';
      title.style.fontWeight = 'bold';
      
      const preamble = document.createElement('p');
      preamble.textContent = 'A critical error prevented the application from starting. Please check the browser\'s developer console and report the technical details below.';
      preamble.style.marginTop = '1rem';

      const details = document.createElement('pre');
      details.textContent = `Error: ${message}\n\nStack Trace:\n${stack}`;
      details.style.marginTop = '1rem';
      details.style.padding = '1rem';
      details.style.backgroundColor = '#FEF2F2'; // bg-red-50
      details.style.border = '1px solid #F87171'; // border-red-400
      details.style.borderRadius = '0.5rem';
      details.style.whiteSpace = 'pre-wrap';
      details.style.wordWrap = 'break-word';
      details.style.fontFamily = 'ui-monospace, monospace';

      rootElement.appendChild(title);
      rootElement.appendChild(preamble);
      rootElement.appendChild(details);
    }
  } catch (e) {
    // If the error handler itself fails, this is the final fallback.
    console.error("FATAL: The global error handler itself has crashed.", e);
    alert("A critical error occurred, and the error handler also failed. Please check the console for details.");
  }
};

window.addEventListener('error', handleError);
window.addEventListener('unhandledrejection', handleError as (e: PromiseRejectionEvent) => void);
// --- End of Failsafe ---

const registerServiceWorker = () => {
  // Per user feedback and common GitHub Pages deployment issues, the service worker
  // is being explicitly disabled to prevent silent, script-terminating errors.
  console.log("Service Worker registration has been disabled for maximum compatibility.");

<<<<<<< HEAD
  try {
    if ('serviceWorker' in navigator) {
      const { serviceWorker } = navigator;

      if (typeof serviceWorker.getRegistrations === 'function') {
        serviceWorker
          .getRegistrations()
          .then(registrations => {
            registrations.forEach(registration => {
              if (registration.active || registration.waiting || registration.installing) {
                console.log('Unregistering stale service worker:', registration.scope);
              }
              registration.unregister().catch(error => {
                console.warn('Failed to unregister service worker', error);
              });
            });
          })
          .catch(error => {
            console.warn('Unable to enumerate existing service workers', error);
          });
      } else if (typeof serviceWorker.getRegistration === 'function') {
        serviceWorker
          .getRegistration()
          .then(registration => {
            if (registration) {
              if (registration.active || registration.waiting || registration.installing) {
                console.log('Unregistering stale service worker:', registration.scope);
              }
              registration.unregister().catch(error => {
                console.warn('Failed to unregister legacy service worker', error);
              });
            }
          })
          .catch(error => {
            console.warn('Unable to look up legacy service worker', error);
          });
      }
    }
  } catch (error) {
    console.warn('Service worker cleanup failed before React booted.', error);
=======
  if ('serviceWorker' in navigator) {
    navigator.serviceWorker
      .getRegistrations()
      .then(registrations => {
        registrations.forEach(registration => {
          if (registration.active || registration.waiting || registration.installing) {
            console.log('Unregistering stale service worker:', registration.scope);
          }
          registration.unregister().catch(error => {
            console.warn('Failed to unregister service worker', error);
          });
        });
      })
      .catch(error => {
        console.warn('Unable to enumerate existing service workers', error);
      });
>>>>>>> e6bd14d4
  }

  if ('caches' in window) {
    caches
      .keys()
      .then(keys => {
        keys
          .filter(key => key.startsWith('gmct-app-cache') || key.startsWith('gmct-'))
          .forEach(key => {
            caches.delete(key).catch(error => {
              console.warn(`Failed to delete cache ${key}`, error);
            });
          });
      })
      .catch(error => {
        console.warn('Unable to enumerate caches for cleanup', error);
      });
  }
};

// --- App Initialization ---
const initialize = () => {
  console.log("Initializing application...");
  registerServiceWorker();
  
  const rootElement = document.getElementById('root');
  if (!rootElement) {
    throw new Error("Fatal: Could not find the #root element in the HTML to mount the application.");
  }

  console.log("Root element found, clearing failsafe message...");
  rootElement.innerHTML = '';

  const root = createRoot(rootElement);
  
  console.log("Rendering React app...");
  root.render(
    <React.StrictMode>
      <App />
    </React.StrictMode>
  );
  console.log("React app rendered.");
};


// --- Startup Logic ---
try {
  initialize();
} catch (error) {
  // This will catch any synchronous errors during the setup phase.
  handleError({ error: error });
}<|MERGE_RESOLUTION|>--- conflicted
+++ resolved
@@ -70,48 +70,6 @@
   // is being explicitly disabled to prevent silent, script-terminating errors.
   console.log("Service Worker registration has been disabled for maximum compatibility.");
 
-<<<<<<< HEAD
-  try {
-    if ('serviceWorker' in navigator) {
-      const { serviceWorker } = navigator;
-
-      if (typeof serviceWorker.getRegistrations === 'function') {
-        serviceWorker
-          .getRegistrations()
-          .then(registrations => {
-            registrations.forEach(registration => {
-              if (registration.active || registration.waiting || registration.installing) {
-                console.log('Unregistering stale service worker:', registration.scope);
-              }
-              registration.unregister().catch(error => {
-                console.warn('Failed to unregister service worker', error);
-              });
-            });
-          })
-          .catch(error => {
-            console.warn('Unable to enumerate existing service workers', error);
-          });
-      } else if (typeof serviceWorker.getRegistration === 'function') {
-        serviceWorker
-          .getRegistration()
-          .then(registration => {
-            if (registration) {
-              if (registration.active || registration.waiting || registration.installing) {
-                console.log('Unregistering stale service worker:', registration.scope);
-              }
-              registration.unregister().catch(error => {
-                console.warn('Failed to unregister legacy service worker', error);
-              });
-            }
-          })
-          .catch(error => {
-            console.warn('Unable to look up legacy service worker', error);
-          });
-      }
-    }
-  } catch (error) {
-    console.warn('Service worker cleanup failed before React booted.', error);
-=======
   if ('serviceWorker' in navigator) {
     navigator.serviceWorker
       .getRegistrations()
@@ -128,7 +86,6 @@
       .catch(error => {
         console.warn('Unable to enumerate existing service workers', error);
       });
->>>>>>> e6bd14d4
   }
 
   if ('caches' in window) {
