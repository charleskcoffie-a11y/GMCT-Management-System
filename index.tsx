import React from 'react';
import { createRoot } from 'react-dom/client';
import App from './App';

declare global {
  interface Window {
    __gmctAppBooted?: boolean;
<<<<<<< HEAD
    __gmctBootstrapFailed?: boolean;
    __gmctBootstrapError?: string;
=======
>>>>>>> 815adf21
  }
}

// --- Global Failsafe Error Handler ---
// This is a new, simplified, and more robust error handler that is guaranteed
// to display startup errors instead of crashing silently.
const handleError = (errorEvent: ErrorEvent | PromiseRejectionEvent | { error: any }) => {
  try {
    if ('preventDefault' in errorEvent && typeof errorEvent.preventDefault === 'function') {
      errorEvent.preventDefault();
    }
    
    // Safely extract the error object or message, regardless of the event type.
    const error = 'reason' in errorEvent ? errorEvent.reason : errorEvent.error;

    // Log the raw error to the console for developers.
    console.error("GMCT App Global Error Handler caught:", error);

    const message = error?.message || String(error) || 'An unknown error occurred.';
    window.__gmctBootstrapFailed = true;
    window.__gmctAppBooted = false;
    window.__gmctBootstrapError = message;

    const rootElement = document.getElementById('root');
    if (rootElement) {
      // Safely convert the error to a string for display.
      const stack = error?.stack || 'No stack trace available.';
      
      // Clear the root element and use textContent for maximum safety.
      // This avoids any potential issues with innerHTML parsing.
      rootElement.innerHTML = '';
      rootElement.style.padding = '1.5rem';
      rootElement.style.fontFamily = 'ui-sans-serif, system-ui, sans-serif';
      rootElement.style.color = '#B91C1C'; // text-red-700
      
      const title = document.createElement('h1');
      title.textContent = 'Application Failed to Load';
      title.style.fontSize = '1.5rem';
      title.style.fontWeight = 'bold';
      
      const preamble = document.createElement('p');
      preamble.textContent = 'A critical error prevented the application from starting. Please check the browser\'s developer console and report the technical details below.';
      preamble.style.marginTop = '1rem';

      const details = document.createElement('pre');
      details.textContent = `Error: ${message}\n\nStack Trace:\n${stack}`;
      details.style.marginTop = '1rem';
      details.style.padding = '1rem';
      details.style.backgroundColor = '#FEF2F2'; // bg-red-50
      details.style.border = '1px solid #F87171'; // border-red-400
      details.style.borderRadius = '0.5rem';
      details.style.whiteSpace = 'pre-wrap';
      details.style.wordWrap = 'break-word';
      details.style.fontFamily = 'ui-monospace, monospace';

      rootElement.appendChild(title);
      rootElement.appendChild(preamble);
      rootElement.appendChild(details);
    }
  } catch (e) {
    // If the error handler itself fails, this is the final fallback.
    console.error("FATAL: The global error handler itself has crashed.", e);
    alert("A critical error occurred, and the error handler also failed. Please check the console for details.");
  }
};

window.addEventListener('error', handleError);
window.addEventListener('unhandledrejection', handleError as (e: PromiseRejectionEvent) => void);
// --- End of Failsafe ---

const registerServiceWorker = () => {
  // Per user feedback and common GitHub Pages deployment issues, the service worker
  // is being explicitly disabled to prevent silent, script-terminating errors.
  console.log("Service Worker registration has been disabled for maximum compatibility.");

<<<<<<< HEAD
  try {
    if ('serviceWorker' in navigator) {
      const { serviceWorker } = navigator;

      if (typeof serviceWorker.getRegistrations === 'function') {
        serviceWorker
          .getRegistrations()
          .then(registrations => {
            registrations.forEach(registration => {
              if (registration.active || registration.waiting || registration.installing) {
                console.log('Unregistering stale service worker:', registration.scope);
              }
              registration.unregister().catch(error => {
                console.warn('Failed to unregister service worker', error);
              });
            });
          })
          .catch(error => {
            console.warn('Unable to enumerate existing service workers', error);
          });
      } else if (typeof serviceWorker.getRegistration === 'function') {
        serviceWorker
          .getRegistration()
          .then(registration => {
            if (registration) {
              if (registration.active || registration.waiting || registration.installing) {
                console.log('Unregistering stale service worker:', registration.scope);
              }
              registration.unregister().catch(error => {
                console.warn('Failed to unregister legacy service worker', error);
              });
            }
          })
          .catch(error => {
            console.warn('Unable to look up legacy service worker', error);
          });
      }
    }
  } catch (error) {
    console.warn('Service worker cleanup failed before React booted.', error);
=======
  if ('serviceWorker' in navigator) {
    navigator.serviceWorker
      .getRegistrations()
      .then(registrations => {
        registrations.forEach(registration => {
          if (registration.active || registration.waiting || registration.installing) {
            console.log('Unregistering stale service worker:', registration.scope);
          }
          registration.unregister().catch(error => {
            console.warn('Failed to unregister service worker', error);
          });
        });
      })
      .catch(error => {
        console.warn('Unable to enumerate existing service workers', error);
      });
>>>>>>> 815adf21
  }

  if ('caches' in window) {
    caches
      .keys()
      .then(keys => {
        keys
          .filter(key => key.startsWith('gmct-app-cache') || key.startsWith('gmct-'))
          .forEach(key => {
            caches.delete(key).catch(error => {
              console.warn(`Failed to delete cache ${key}`, error);
            });
          });
      })
      .catch(error => {
        console.warn('Unable to enumerate caches for cleanup', error);
      });
  }
};

// --- App Initialization ---
const initialize = () => {
  console.log("Initializing application...");
  registerServiceWorker();
  
  const rootElement = document.getElementById('root');
  if (!rootElement) {
    throw new Error("Fatal: Could not find the #root element in the HTML to mount the application.");
  }

  console.log("Root element found, clearing failsafe message...");
  rootElement.innerHTML = '';

  const root = createRoot(rootElement);
  
  console.log("Rendering React app...");
  root.render(
    <React.StrictMode>
      <App />
    </React.StrictMode>
  );
  console.log("React app rendered.");
  window.__gmctAppBooted = true;
<<<<<<< HEAD
  window.__gmctBootstrapFailed = false;
  window.__gmctBootstrapError = undefined;
=======
>>>>>>> 815adf21
};


// --- Startup Logic ---
try {
  initialize();
} catch (error) {
  // This will catch any synchronous errors during the setup phase.
  handleError({ error: error });
}<|MERGE_RESOLUTION|>--- conflicted
+++ resolved
@@ -5,11 +5,6 @@
 declare global {
   interface Window {
     __gmctAppBooted?: boolean;
-<<<<<<< HEAD
-    __gmctBootstrapFailed?: boolean;
-    __gmctBootstrapError?: string;
-=======
->>>>>>> 815adf21
   }
 }
 
@@ -85,48 +80,6 @@
   // is being explicitly disabled to prevent silent, script-terminating errors.
   console.log("Service Worker registration has been disabled for maximum compatibility.");
 
-<<<<<<< HEAD
-  try {
-    if ('serviceWorker' in navigator) {
-      const { serviceWorker } = navigator;
-
-      if (typeof serviceWorker.getRegistrations === 'function') {
-        serviceWorker
-          .getRegistrations()
-          .then(registrations => {
-            registrations.forEach(registration => {
-              if (registration.active || registration.waiting || registration.installing) {
-                console.log('Unregistering stale service worker:', registration.scope);
-              }
-              registration.unregister().catch(error => {
-                console.warn('Failed to unregister service worker', error);
-              });
-            });
-          })
-          .catch(error => {
-            console.warn('Unable to enumerate existing service workers', error);
-          });
-      } else if (typeof serviceWorker.getRegistration === 'function') {
-        serviceWorker
-          .getRegistration()
-          .then(registration => {
-            if (registration) {
-              if (registration.active || registration.waiting || registration.installing) {
-                console.log('Unregistering stale service worker:', registration.scope);
-              }
-              registration.unregister().catch(error => {
-                console.warn('Failed to unregister legacy service worker', error);
-              });
-            }
-          })
-          .catch(error => {
-            console.warn('Unable to look up legacy service worker', error);
-          });
-      }
-    }
-  } catch (error) {
-    console.warn('Service worker cleanup failed before React booted.', error);
-=======
   if ('serviceWorker' in navigator) {
     navigator.serviceWorker
       .getRegistrations()
@@ -143,7 +96,6 @@
       .catch(error => {
         console.warn('Unable to enumerate existing service workers', error);
       });
->>>>>>> 815adf21
   }
 
   if ('caches' in window) {
@@ -187,11 +139,6 @@
   );
   console.log("React app rendered.");
   window.__gmctAppBooted = true;
-<<<<<<< HEAD
-  window.__gmctBootstrapFailed = false;
-  window.__gmctBootstrapError = undefined;
-=======
->>>>>>> 815adf21
 };
 
 
