import React from 'react';
import { createRoot } from 'react-dom/client';
import App from './App';

declare global {
  interface Window {
    __gmctAppBooted?: boolean;
<<<<<<< HEAD
    __gmctBootstrapFailed?: boolean;
    __gmctBootstrapError?: string;
=======
>>>>>>> 8c9a311c
  }
}

// --- Global Failsafe Error Handler ---
// This is a new, simplified, and more robust error handler that is guaranteed
// to display startup errors instead of crashing silently.
const handleError = (errorEvent: ErrorEvent | PromiseRejectionEvent | { error: any }) => {
  try {
    if ('preventDefault' in errorEvent && typeof errorEvent.preventDefault === 'function') {
      errorEvent.preventDefault();
    }
    
    // Safely extract the error object or message, regardless of the event type.
    const error = 'reason' in errorEvent ? errorEvent.reason : errorEvent.error;

    // Log the raw error to the console for developers.
    console.error("GMCT App Global Error Handler caught:", error);

    const message = error?.message || String(error) || 'An unknown error occurred.';
    window.__gmctBootstrapFailed = true;
    window.__gmctAppBooted = false;
    window.__gmctBootstrapError = message;
<<<<<<< HEAD
    try {
      window.dispatchEvent(new CustomEvent('gmct:boot-failed', { detail: message }));
    } catch (dispatchError) {
      console.warn('Unable to dispatch gmct:boot-failed event', dispatchError);
    }
=======
>>>>>>> 8c9a311c

    const rootElement = document.getElementById('root');
    if (rootElement) {
      // Safely convert the error to a string for display.
      const stack = error?.stack || 'No stack trace available.';
      
      // Clear the root element and use textContent for maximum safety.
      // This avoids any potential issues with innerHTML parsing.
      rootElement.innerHTML = '';
      rootElement.style.padding = '1.5rem';
      rootElement.style.fontFamily = 'ui-sans-serif, system-ui, sans-serif';
      rootElement.style.color = '#B91C1C'; // text-red-700
      
      const title = document.createElement('h1');
      title.textContent = 'Application Failed to Load';
      title.style.fontSize = '1.5rem';
      title.style.fontWeight = 'bold';
      
      const preamble = document.createElement('p');
      preamble.textContent = 'A critical error prevented the application from starting. Please check the browser\'s developer console and report the technical details below.';
      preamble.style.marginTop = '1rem';

      const details = document.createElement('pre');
      details.textContent = `Error: ${message}\n\nStack Trace:\n${stack}`;
      details.style.marginTop = '1rem';
      details.style.padding = '1rem';
      details.style.backgroundColor = '#FEF2F2'; // bg-red-50
      details.style.border = '1px solid #F87171'; // border-red-400
      details.style.borderRadius = '0.5rem';
      details.style.whiteSpace = 'pre-wrap';
      details.style.wordWrap = 'break-word';
      details.style.fontFamily = 'ui-monospace, monospace';

      rootElement.appendChild(title);
      rootElement.appendChild(preamble);
      rootElement.appendChild(details);
    }
  } catch (e) {
    // If the error handler itself fails, this is the final fallback.
    console.error("FATAL: The global error handler itself has crashed.", e);
    alert("A critical error occurred, and the error handler also failed. Please check the console for details.");
  }
};

window.addEventListener('error', handleError);
window.addEventListener('unhandledrejection', handleError as (e: PromiseRejectionEvent) => void);
// --- End of Failsafe ---

const registerServiceWorker = () => {
  // Per user feedback and common GitHub Pages deployment issues, the service worker
  // is being explicitly disabled to prevent silent, script-terminating errors.
  console.log("Service Worker registration has been disabled for maximum compatibility.");

<<<<<<< HEAD
  try {
    if ('serviceWorker' in navigator) {
      const { serviceWorker } = navigator;

      if (typeof serviceWorker.getRegistrations === 'function') {
        serviceWorker
          .getRegistrations()
          .then(registrations => {
            registrations.forEach(registration => {
              if (registration.active || registration.waiting || registration.installing) {
                console.log('Unregistering stale service worker:', registration.scope);
              }
              registration.unregister().catch(error => {
                console.warn('Failed to unregister service worker', error);
              });
            });
          })
          .catch(error => {
            console.warn('Unable to enumerate existing service workers', error);
          });
      } else if (typeof serviceWorker.getRegistration === 'function') {
        serviceWorker
          .getRegistration()
          .then(registration => {
            if (registration) {
              if (registration.active || registration.waiting || registration.installing) {
                console.log('Unregistering stale service worker:', registration.scope);
              }
              registration.unregister().catch(error => {
                console.warn('Failed to unregister legacy service worker', error);
              });
            }
          })
          .catch(error => {
            console.warn('Unable to look up legacy service worker', error);
          });
      }
    }
  } catch (error) {
    console.warn('Service worker cleanup failed before React booted.', error);
=======
  if ('serviceWorker' in navigator) {
    navigator.serviceWorker
      .getRegistrations()
      .then(registrations => {
        registrations.forEach(registration => {
          if (registration.active || registration.waiting || registration.installing) {
            console.log('Unregistering stale service worker:', registration.scope);
          }
          registration.unregister().catch(error => {
            console.warn('Failed to unregister service worker', error);
          });
        });
      })
      .catch(error => {
        console.warn('Unable to enumerate existing service workers', error);
      });
>>>>>>> 8c9a311c
  }

  if ('caches' in window) {
    caches
      .keys()
      .then(keys => {
        keys
          .filter(key => key.startsWith('gmct-app-cache') || key.startsWith('gmct-'))
          .forEach(key => {
            caches.delete(key).catch(error => {
              console.warn(`Failed to delete cache ${key}`, error);
            });
          });
      })
      .catch(error => {
        console.warn('Unable to enumerate caches for cleanup', error);
      });
  }
};

// --- App Initialization ---
const initialize = () => {
  console.log("Initializing application...");
  registerServiceWorker();
  
  const rootElement = document.getElementById('root');
  if (!rootElement) {
    throw new Error("Fatal: Could not find the #root element in the HTML to mount the application.");
  }

  console.log("Root element found, clearing failsafe message...");
  rootElement.innerHTML = '';

  const root = createRoot(rootElement);
  
  console.log("Rendering React app...");
  root.render(
    <React.StrictMode>
      <App />
    </React.StrictMode>
  );
  console.log("React app rendered.");
  window.__gmctAppBooted = true;
<<<<<<< HEAD
  window.__gmctBootstrapFailed = false;
  window.__gmctBootstrapError = undefined;
  try {
    window.dispatchEvent(new CustomEvent('gmct:boot-success'));
  } catch (dispatchError) {
    console.warn('Unable to dispatch gmct:boot-success event', dispatchError);
  }
=======
>>>>>>> 8c9a311c
};


// --- Startup Logic ---
try {
  initialize();
} catch (error) {
  // This will catch any synchronous errors during the setup phase.
  handleError({ error: error });
}<|MERGE_RESOLUTION|>--- conflicted
+++ resolved
@@ -5,11 +5,6 @@
 declare global {
   interface Window {
     __gmctAppBooted?: boolean;
-<<<<<<< HEAD
-    __gmctBootstrapFailed?: boolean;
-    __gmctBootstrapError?: string;
-=======
->>>>>>> 8c9a311c
   }
 }
 
@@ -32,14 +27,6 @@
     window.__gmctBootstrapFailed = true;
     window.__gmctAppBooted = false;
     window.__gmctBootstrapError = message;
-<<<<<<< HEAD
-    try {
-      window.dispatchEvent(new CustomEvent('gmct:boot-failed', { detail: message }));
-    } catch (dispatchError) {
-      console.warn('Unable to dispatch gmct:boot-failed event', dispatchError);
-    }
-=======
->>>>>>> 8c9a311c
 
     const rootElement = document.getElementById('root');
     if (rootElement) {
@@ -93,48 +80,6 @@
   // is being explicitly disabled to prevent silent, script-terminating errors.
   console.log("Service Worker registration has been disabled for maximum compatibility.");
 
-<<<<<<< HEAD
-  try {
-    if ('serviceWorker' in navigator) {
-      const { serviceWorker } = navigator;
-
-      if (typeof serviceWorker.getRegistrations === 'function') {
-        serviceWorker
-          .getRegistrations()
-          .then(registrations => {
-            registrations.forEach(registration => {
-              if (registration.active || registration.waiting || registration.installing) {
-                console.log('Unregistering stale service worker:', registration.scope);
-              }
-              registration.unregister().catch(error => {
-                console.warn('Failed to unregister service worker', error);
-              });
-            });
-          })
-          .catch(error => {
-            console.warn('Unable to enumerate existing service workers', error);
-          });
-      } else if (typeof serviceWorker.getRegistration === 'function') {
-        serviceWorker
-          .getRegistration()
-          .then(registration => {
-            if (registration) {
-              if (registration.active || registration.waiting || registration.installing) {
-                console.log('Unregistering stale service worker:', registration.scope);
-              }
-              registration.unregister().catch(error => {
-                console.warn('Failed to unregister legacy service worker', error);
-              });
-            }
-          })
-          .catch(error => {
-            console.warn('Unable to look up legacy service worker', error);
-          });
-      }
-    }
-  } catch (error) {
-    console.warn('Service worker cleanup failed before React booted.', error);
-=======
   if ('serviceWorker' in navigator) {
     navigator.serviceWorker
       .getRegistrations()
@@ -151,7 +96,6 @@
       .catch(error => {
         console.warn('Unable to enumerate existing service workers', error);
       });
->>>>>>> 8c9a311c
   }
 
   if ('caches' in window) {
@@ -195,16 +139,6 @@
   );
   console.log("React app rendered.");
   window.__gmctAppBooted = true;
-<<<<<<< HEAD
-  window.__gmctBootstrapFailed = false;
-  window.__gmctBootstrapError = undefined;
-  try {
-    window.dispatchEvent(new CustomEvent('gmct:boot-success'));
-  } catch (dispatchError) {
-    console.warn('Unable to dispatch gmct:boot-success event', dispatchError);
-  }
-=======
->>>>>>> 8c9a311c
 };
 
 
