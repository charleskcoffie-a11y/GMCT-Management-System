--- conflicted
+++ resolved
@@ -1,15 +1,5 @@
-<<<<<<< HEAD
-import { describe, it, expect, afterEach } from 'vitest';
-import {
-    configureSupabase,
-    enhanceSupabaseErrorMessage,
-    loadEntriesFromSupabase,
-    resolveTableTarget,
-} from './supabase';
-=======
 import { describe, it, expect } from 'vitest';
 import { enhanceSupabaseErrorMessage, resolveTableTarget } from './supabase';
->>>>>>> 2fbece53
 
 const defaultTable = 'entries';
 
