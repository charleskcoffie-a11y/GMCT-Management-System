import { describe, it, expect } from 'vitest';
import { enhanceSupabaseErrorMessage, resolveTableTarget } from './supabase';

const defaultTable = 'entries';

describe('resolveTableTarget', () => {
    it('keeps simple table names unchanged', () => {
        const result = resolveTableTarget('entries', defaultTable, 'entries');
        expect(result).toEqual({ path: 'entries' });
    });

    it('splits schema qualified names', () => {
        const result = resolveTableTarget('public.entries', defaultTable, 'entries');
        expect(result).toEqual({ path: 'entries', schema: 'public' });
    });

    it('supports quoted schema and table names', () => {
        const result = resolveTableTarget('"custom schema"."Entries Table"', defaultTable, 'entries');
        expect(result).toEqual({ path: 'Entries%20Table', schema: 'custom schema' });
    });

    it('prefers the last dot when multiple exist', () => {
        const result = resolveTableTarget('finance.archive.entries', defaultTable, 'entries');
        expect(result).toEqual({ path: 'entries', schema: 'finance.archive' });
    });
});

describe('enhanceSupabaseErrorMessage', () => {
    it('appends guidance when Supabase reports a missing table', () => {
        const detail = "Could not find the table 'public.entries' in the schema cache";
        const enhanced = enhanceSupabaseErrorMessage(detail);
<<<<<<< HEAD
        expect(enhanced).toContain('Ensure the "public.entries" table exists in Supabase');
        expect(enhanced).toContain('. Ensure the');
=======
        expect(enhanced).toContain('Ensure the "entries" table exists in Supabase');
>>>>>>> e89ad0a4
    });

    it('leaves unrelated error messages unchanged', () => {
        const detail = 'JWT expired';
        expect(enhanceSupabaseErrorMessage(detail)).toBe(detail);
    });
<<<<<<< HEAD

    it('derives table names from relation missing errors', () => {
        const detail = 'relation "custom.entries" does not exist';
        const enhanced = enhanceSupabaseErrorMessage(detail);
        expect(enhanced).toContain('Ensure the "custom.entries" table exists in Supabase');
    });

    it('avoids duplicate punctuation when the original message ends with a sentence terminator', () => {
        const detail = "Could not find the table 'public.entries' in the schema cache.";
        const enhanced = enhanceSupabaseErrorMessage(detail);
        expect(enhanced).toContain('schema cache. Ensure');
    });
=======
>>>>>>> e89ad0a4
});<|MERGE_RESOLUTION|>--- conflicted
+++ resolved
@@ -29,31 +29,11 @@
     it('appends guidance when Supabase reports a missing table', () => {
         const detail = "Could not find the table 'public.entries' in the schema cache";
         const enhanced = enhanceSupabaseErrorMessage(detail);
-<<<<<<< HEAD
-        expect(enhanced).toContain('Ensure the "public.entries" table exists in Supabase');
-        expect(enhanced).toContain('. Ensure the');
-=======
         expect(enhanced).toContain('Ensure the "entries" table exists in Supabase');
->>>>>>> e89ad0a4
     });
 
     it('leaves unrelated error messages unchanged', () => {
         const detail = 'JWT expired';
         expect(enhanceSupabaseErrorMessage(detail)).toBe(detail);
     });
-<<<<<<< HEAD
-
-    it('derives table names from relation missing errors', () => {
-        const detail = 'relation "custom.entries" does not exist';
-        const enhanced = enhanceSupabaseErrorMessage(detail);
-        expect(enhanced).toContain('Ensure the "custom.entries" table exists in Supabase');
-    });
-
-    it('avoids duplicate punctuation when the original message ends with a sentence terminator', () => {
-        const detail = "Could not find the table 'public.entries' in the schema cache.";
-        const enhanced = enhanceSupabaseErrorMessage(detail);
-        expect(enhanced).toContain('schema cache. Ensure');
-    });
-=======
->>>>>>> e89ad0a4
 });