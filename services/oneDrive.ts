import { GRAPH_SCOPES, MSAL_CLIENT_ID, MSAL_TENANT_ID } from '../constants';

type AuthorityHint = 'organizations' | 'consumers' | 'common';

type MicrosoftAccount = {
    homeAccountId: string;
    username?: string;
    name?: string;
    tenantId?: string;
};

export type SilentSignInResult = {
    account: MicrosoftAccount;
    accessToken: string;
<<<<<<< HEAD
    authority?: AuthorityHint;
};

type StoredSession = SilentSignInResult & {
    expiresAt: number;
    scopes: string[];
    idToken?: string;
};

type PendingSession = {
    tenant: string;
    nonce: string;
    origin: string;
    createdAt: number;
};

type AuthorizePayload = {
    type?: string;
    state?: string;
    accessToken?: string;
    idToken?: string;
    expiresIn?: string;
    scope?: string;
    tokenType?: string;
    error?: string;
    errorDescription?: string;
    tenant?: string;
};

const STORAGE_KEY = 'gmct-msal-token';
const SESSION_PREFIX = 'gmct-msal:';
const DEFAULT_SCOPES = Array.isArray(GRAPH_SCOPES) && GRAPH_SCOPES.length > 0 ? GRAPH_SCOPES : ['User.Read'];
const CONSUMER_TENANT_ID = '9188040d-6c67-4c5b-b112-36a304b66dad';

class MicrosoftSignInError extends Error {
    retryable: boolean;

    constructor(message: string, retryable = false) {
        super(message);
        this.name = 'MicrosoftSignInError';
        this.retryable = retryable;
    }
}

function isBrowser(): boolean {
    return typeof window !== 'undefined' && typeof document !== 'undefined';
}

function decodeBase64Url(payload: string): string {
    const normalized = payload.replace(/-/g, '+').replace(/_/g, '/');
    const padded = normalized.padEnd(normalized.length + ((4 - (normalized.length % 4)) % 4), '=');
    try {
        return window.atob(padded);
    } catch (error) {
        console.warn('Failed to decode base64url token payload.', error);
        return '';
    }
}

function decodeJwt(token?: string | null): Record<string, unknown> | null {
    if (!token) {
        return null;
    }
    const segments = token.split('.');
    if (segments.length < 2) {
        return null;
    }
    const payload = decodeBase64Url(segments[1] ?? '');
    if (!payload) {
=======
    authority?: 'organizations' | 'consumers' | 'common';
};

const PERSONAL_EMAIL_DOMAINS = ['outlook.com', 'hotmail.com', 'live.com', 'msn.com'];

/**
 * Placeholder silent sign-in flow. In production you would wire this to MSAL.
 * For local development we simply resolve to null so the UI knows manual sign-in is required.
 */
export async function msalSilentSignIn(): Promise<SilentSignInResult | null> {
    if (!MSAL_CLIENT_ID || !MSAL_TENANT_ID) {
        console.warn('MSAL configuration missing client or tenant id.');
>>>>>>> 377ae9aa
        return null;
    }
    try {
        return JSON.parse(payload) as Record<string, unknown>;
    } catch (error) {
        console.warn('Unable to parse JWT payload.', error);
        return null;
    }
}

function createRandomString(length: number): string {
    if (length <= 0) {
        return '';
    }
    if (isBrowser() && window.crypto && typeof window.crypto.getRandomValues === 'function') {
        const bytes = new Uint8Array(length);
        window.crypto.getRandomValues(bytes);
        return Array.from(bytes, byte => (byte % 36).toString(36)).join('');
    }
    let result = '';
    for (let index = 0; index < length; index += 1) {
        result += Math.floor(Math.random() * 36).toString(36);
    }
    return result;
}

function normalizeTenant(tenant?: string | null): string | null {
    const trimmed = tenant?.trim();
    if (!trimmed) {
        return null;
    }
    if (/^https?:\/\//i.test(trimmed)) {
        return trimmed.replace(/\/$/, '');
    }
    return `https://login.microsoftonline.com/${trimmed}`;
}

function extractAuthorityHint(tenantId?: string | null): AuthorityHint | undefined {
    if (!tenantId) {
        return undefined;
    }
    const lower = tenantId.toLowerCase();
    if (tenantId === CONSUMER_TENANT_ID || lower === 'consumers' || lower.endsWith('/consumers')) {
        return 'consumers';
    }
    if (lower === 'common' || lower.endsWith('/common')) {
        return 'common';
    }
    if (lower === 'organizations' || lower.endsWith('/organizations')) {
        return 'organizations';
    }
    return 'organizations';
}

function determineAuthorityList(): string[] {
    const primary = normalizeTenant(MSAL_TENANT_ID);
    const fallbacks = ['organizations', 'common', 'consumers']
        .map(item => normalizeTenant(item) ?? '')
        .filter(Boolean);
    const candidates = [primary, ...fallbacks].filter((value): value is string => Boolean(value));
    return Array.from(new Set(candidates));
}

function buildAuthorizeUrl(tenantAuthority: string, state: string, nonce: string, scopes: string[]): string {
    const authority = normalizeTenant(tenantAuthority) ?? normalizeTenant('common');
    if (!authority) {
        throw new MicrosoftSignInError('Unable to determine Microsoft login authority.');
    }
    const authorizeUrl = new URL(`${authority}/oauth2/v2.0/authorize`);
    const scopeValue = scopes.join(' ');
    authorizeUrl.searchParams.set('client_id', MSAL_CLIENT_ID ?? '');
    authorizeUrl.searchParams.set('response_type', 'token id_token');
    authorizeUrl.searchParams.set('redirect_uri', `${window.location.origin}/auth-complete.html`);
    authorizeUrl.searchParams.set('response_mode', 'fragment');
    authorizeUrl.searchParams.set('scope', scopeValue);
    authorizeUrl.searchParams.set('state', state);
    authorizeUrl.searchParams.set('nonce', nonce);
    authorizeUrl.searchParams.set('prompt', 'select_account');
    authorizeUrl.searchParams.set('login_hint', '');
    return authorizeUrl.toString();
}

function storePendingSession(state: string, session: PendingSession): void {
    try {
        window.sessionStorage.setItem(`${SESSION_PREFIX}${state}`, JSON.stringify(session));
    } catch (error) {
        console.warn('Unable to persist Microsoft sign-in session data.', error);
    }
}

function readPendingSession(state: string): PendingSession | null {
    try {
        const raw = window.sessionStorage.getItem(`${SESSION_PREFIX}${state}`);
        if (!raw) {
            return null;
        }
<<<<<<< HEAD
        return JSON.parse(raw) as PendingSession;
    } catch (error) {
        console.warn('Unable to read Microsoft sign-in session data.', error);
        return null;
    }
}

function clearPendingSession(state: string): void {
    window.sessionStorage.removeItem(`${SESSION_PREFIX}${state}`);
}

function persistSession(session: StoredSession): void {
    try {
        window.sessionStorage.setItem(STORAGE_KEY, JSON.stringify(session));
    } catch (error) {
        console.warn('Unable to persist Microsoft access token.', error);
    }
}

function readStoredSession(): StoredSession | null {
    if (!isBrowser()) {
=======
        const parsed = JSON.parse(cached) as SilentSignInResult & { scopes?: string[] };
        if (parsed.scopes && GRAPH_SCOPES.every(scope => parsed.scopes?.includes(scope))) {
            return { account: parsed.account, accessToken: parsed.accessToken, authority: parsed.authority };
        }
>>>>>>> 377ae9aa
        return null;
    }
    try {
        const raw = window.sessionStorage.getItem(STORAGE_KEY);
        if (!raw) {
            return null;
        }
        return JSON.parse(raw) as StoredSession;
    } catch (error) {
        console.warn('Failed to parse stored Microsoft session.', error);
        window.sessionStorage.removeItem(STORAGE_KEY);
        return null;
    }
}

function removeStoredSession(): void {
    if (!isBrowser()) {
        return;
    }
    window.sessionStorage.removeItem(STORAGE_KEY);
}

function mapAuthorizeError(error?: string | null, description?: string | null): MicrosoftSignInError {
    const details = description ?? '';
    if (error === 'access_denied') {
        if (/AADSTS50020/.test(details) || /AADSTS51004/.test(details)) {
            return new MicrosoftSignInError(
                'Your Microsoft account is not a member of the configured organisation. Sign in with an authorised work or school account.',
                true,
            );
        }
        if (/AADSTS65004/.test(details)) {
            return new MicrosoftSignInError(
                'The Microsoft account lacks required permissions. Ask your administrator to grant the necessary API scopes.',
                false,
            );
        }
        if (/AADSTS50126/.test(details)) {
            return new MicrosoftSignInError(
                'Microsoft reported that the username or password is incorrect. Verify your credentials and try again.',
                false,
            );
        }
        return new MicrosoftSignInError('Access to Microsoft sign-in was denied. Try again or use a different account.', false);
    }
    if (error === 'login_required' || error === 'interaction_required') {
        return new MicrosoftSignInError('Microsoft requires you to sign in interactively.', true);
    }
    if (error === 'invalid_client') {
        return new MicrosoftSignInError('The Microsoft application configuration is invalid. Confirm the client ID and tenant settings.', false);
    }
    if (details) {
        if (/AADSTS50076/.test(details) || /AADSTS50079/.test(details)) {
            return new MicrosoftSignInError('Microsoft requires additional verification (MFA). Complete the prompt and try again.', false);
        }
        if (/AADSTS700016/.test(details)) {
            return new MicrosoftSignInError('The Microsoft application (client ID) could not be found. Confirm the Azure registration details.', false);
        }
    }
    return new MicrosoftSignInError('Sign in failed. Please check your credentials or network connection.', false);
}

function buildAccountFromClaims(claims: Record<string, unknown> | null, fallbackUsername?: string): MicrosoftAccount {
    const preferred =
        (claims?.['preferred_username'] as string | undefined) ??
        (claims?.['email'] as string | undefined) ??
        (claims?.['upn'] as string | undefined) ??
        (claims?.['unique_name'] as string | undefined);
    const username = preferred || fallbackUsername;
    const name = (claims?.['name'] as string | undefined) ?? undefined;
    const tenantId = (claims?.['tid'] as string | undefined) ?? undefined;
    const objectId = (claims?.['oid'] as string | undefined) ?? (claims?.['sub'] as string | undefined);
    const homeAccountId = objectId && tenantId ? `${objectId}.${tenantId}` : objectId || username || createRandomString(12);
    return { homeAccountId, username, name, tenantId };
}

async function performInteractiveLogin(authority: string, scopes: string[]): Promise<SilentSignInResult> {
    if (!isBrowser()) {
        throw new MicrosoftSignInError('Microsoft sign-in is only available in a browser environment.');
    }
    if (!MSAL_CLIENT_ID) {
        throw new MicrosoftSignInError('Microsoft sign-in is not configured. Add a client ID in constants.ts.');
    }

    const state = createRandomString(32);
    const nonce = createRandomString(32);
    const pending: PendingSession = {
        tenant: authority,
        nonce,
        origin: window.location.origin,
        createdAt: Date.now(),
    };
    storePendingSession(state, pending);

    const authorizeUrl = buildAuthorizeUrl(authority, state, nonce, scopes);
    const width = 520;
    const height = 640;
    const left = window.screenX + Math.max(0, (window.outerWidth - width) / 2);
    const top = window.screenY + Math.max(0, (window.outerHeight - height) / 2);
    const popup = window.open(
        authorizeUrl,
        'gmct-msal-signin',
        `width=${Math.round(width)},height=${Math.round(height)},left=${Math.round(left)},top=${Math.round(top)},resizable=yes,scrollbars=yes`,
    );

    if (!popup) {
        clearPendingSession(state);
        throw new MicrosoftSignInError('Unable to open the Microsoft sign-in window. Allow pop-ups and try again.');
    }

    return await new Promise<SilentSignInResult>((resolve, reject) => {
        let resolved = false;
        const cleanup = () => {
            resolved = true;
            window.removeEventListener('message', handleMessage);
            window.clearInterval(timer);
            try {
                if (!popup.closed) {
                    popup.close();
                }
            } catch (error) {
                console.warn('Unable to close Microsoft sign-in window.', error);
            }
            clearPendingSession(state);
        };

        const fail = (error: MicrosoftSignInError) => {
            if (!resolved) {
                cleanup();
                reject(error);
            }
        };

        const handleMessage = (event: MessageEvent<AuthorizePayload>) => {
            if (event.origin !== window.location.origin) {
                return;
            }
            const data = event.data;
            if (!data || data.type !== 'gmct-ms-login' || data.state !== state) {
                return;
            }
            const pendingSession = readPendingSession(state);
            if (!pendingSession) {
                fail(new MicrosoftSignInError('The Microsoft sign-in session expired. Please try again.', true));
                return;
            }
            cleanup();

<<<<<<< HEAD
            if (data.error) {
                fail(mapAuthorizeError(data.error, data.errorDescription));
=======
            const data = event.data as { type?: string; status?: string; email?: string; message?: string; authority?: SilentSignInResult['authority'] } | null;
            if (!data || data.type !== 'gmct-msal-signin') {
>>>>>>> 377ae9aa
                return;
            }

            if (!data.accessToken) {
                fail(new MicrosoftSignInError('Microsoft did not return an access token. Try signing in again.', true));
                return;
            }

            const claims = decodeJwt(data.idToken);
            if (claims && typeof claims['nonce'] === 'string' && claims['nonce'] !== pendingSession.nonce) {
                fail(new MicrosoftSignInError('Microsoft sign-in verification failed. Please try again.', true));
                return;
            }

            const fallbackUsername = (claims?.['email'] as string | undefined) ?? undefined;
            const account = buildAccountFromClaims(claims, fallbackUsername);
            const tenantId = account.tenantId ?? pendingSession.tenant;
            const authorityHint = extractAuthorityHint(tenantId);
            const expiresInSeconds = Number.parseInt(data.expiresIn ?? '0', 10) || 3600;
            const expiresAt = Date.now() + Math.max(expiresInSeconds - 60, 0) * 1000;
            const scopesFromToken = (data.scope ?? '').split(' ').filter(Boolean);

<<<<<<< HEAD
            const stored: StoredSession = {
                account,
                accessToken: data.accessToken,
                authority: authorityHint,
                expiresAt,
                scopes: scopesFromToken.length > 0 ? scopesFromToken : scopes,
                idToken: data.idToken,
=======
            const accessToken = btoa(`${data.email}:${Date.now()}`);
            const result: SilentSignInResult = {
                account: { homeAccountId: createAccountId(), username: data.email },
                accessToken,
                authority: data.authority,
>>>>>>> 377ae9aa
            };
            persistSession(stored);
            resolve({ account, accessToken: data.accessToken, authority: authorityHint });
        };

        window.addEventListener('message', handleMessage);

        const timer = window.setInterval(() => {
            if (popup.closed) {
                window.clearInterval(timer);
                fail(new MicrosoftSignInError('The Microsoft sign-in window was closed before completion.', false));
            }
        }, 500);
    });
}

<<<<<<< HEAD
export async function msalInteractiveSignIn(): Promise<SilentSignInResult> {
    if (!isBrowser()) {
        throw new MicrosoftSignInError('Microsoft sign-in is only available in the browser.');
    }
=======
        const popupHtml = `<!DOCTYPE html>
<html lang="en">
<head>
    <meta charset="utf-8" />
    <title>Microsoft Sign-In</title>
    <style>
        body { font-family: 'Segoe UI', Tahoma, sans-serif; background: #f1f5f9; margin: 0; display: flex; align-items: center; justify-content: center; height: 100vh; }
        .card { background: #ffffff; border-radius: 16px; box-shadow: 0 20px 45px -20px rgba(15, 23, 42, 0.45); padding: 32px; width: 100%; max-width: 360px; }
        h1 { font-size: 1.35rem; margin-bottom: 1rem; color: #1e293b; }
        label { display: block; margin-bottom: 1rem; font-size: 0.85rem; color: #475569; }
        input { width: 100%; padding: 10px 12px; border-radius: 12px; border: 1px solid #cbd5f5; font-size: 0.95rem; box-sizing: border-box; }
        .actions { display: flex; gap: 0.75rem; margin-top: 1.5rem; }
        button { flex: 1; padding: 0.7rem 0; border: none; border-radius: 9999px; font-weight: 600; cursor: pointer; }
        .primary { background: linear-gradient(135deg, #2563eb, #7c3aed); color: white; }
        .secondary { background: #e2e8f0; color: #0f172a; }
        .message { margin-top: 1rem; font-size: 0.85rem; color: #475569; min-height: 1.2em; }
        .message.error { color: #dc2626; }
        .message.info { color: #2563eb; }
    </style>
</head>
<body>
    <div class="card">
        <h1>Sign in to Microsoft</h1>
        <form id="gmct-msal-form">
            <label>
                Email address
                <input id="gmct-email" type="email" autocomplete="username" required autofocus />
            </label>
            <label>
                Password
                <input id="gmct-password" type="password" autocomplete="current-password" required />
            </label>
            <div class="actions">
                <button type="submit" class="primary">Sign in</button>
                <button type="button" id="gmct-cancel" class="secondary">Cancel</button>
            </div>
            <p id="gmct-message" class="message" role="status" aria-live="polite"></p>
        </form>
    </div>
    <script>
        (function() {
            const form = document.getElementById('gmct-msal-form');
            const emailInput = document.getElementById('gmct-email');
            const passwordInput = document.getElementById('gmct-password');
            const messageEl = document.getElementById('gmct-message');
            const cancelBtn = document.getElementById('gmct-cancel');
            const personalDomains = ${JSON.stringify(PERSONAL_EMAIL_DOMAINS)};
            const tenantAuthority = {
                corporate: 'https://login.microsoftonline.com/organizations',
                personal: 'https://login.microsoftonline.com/consumers'
            };

            function send(status, payload) {
                if (window.opener && !window.opener.closed) {
                    window.opener.postMessage(Object.assign({ type: 'gmct-msal-signin', status }, payload || {}), '*');
                }
            }
>>>>>>> 377ae9aa

    const scopes = DEFAULT_SCOPES;
    const authorities = determineAuthorityList();
    let lastError: MicrosoftSignInError | null = null;

    for (const authority of authorities) {
        try {
            return await performInteractiveLogin(authority, scopes);
        } catch (error) {
            if (error instanceof MicrosoftSignInError) {
                lastError = error;
                if (error.retryable) {
                    continue;
                }
                throw error;
            }
            lastError = new MicrosoftSignInError('Unexpected error during Microsoft sign-in.');
        }
    }

<<<<<<< HEAD
    if (lastError) {
        throw lastError;
    }

    throw new MicrosoftSignInError('Microsoft sign-in could not be completed.');
=======
                const domain = email.split('@')[1]?.toLowerCase() || '';
                const isPersonal = personalDomains.includes(domain);
                messageEl.textContent = isPersonal
                    ? 'Redirecting to Microsoft personal account login… (' + tenantAuthority.personal + ')'
                    : 'Redirecting to your organization\'s Microsoft login… (' + tenantAuthority.corporate + ')';
                messageEl.className = 'message info';

                setTimeout(function() {
                    if (password.length < 6) {
                        messageEl.textContent = 'Microsoft rejected the credentials. Passwords must be at least 6 characters.';
                        messageEl.className = 'message error';
                        send('error', {
                            message: 'Microsoft rejected the credentials. Confirm your password and try again.',
                            authority: isPersonal ? 'consumers' : 'organizations'
                        });
                        return;
                    }

                    send('success', { email: email, authority: isPersonal ? 'consumers' : 'organizations' });
                    window.close();
                }, 600);
            });
        })();
    </script>
</body>
</html>`;

        popup.document.open();
        popup.document.write(popupHtml);
        popup.document.close();
        popup.focus();
    });
>>>>>>> 377ae9aa
}

export async function msalSilentSignIn(): Promise<SilentSignInResult | null> {
    const stored = readStoredSession();
    if (!stored) {
        return null;
    }
    if (Date.now() >= stored.expiresAt) {
        removeStoredSession();
        return null;
    }
    return {
        account: stored.account,
        accessToken: stored.accessToken,
        authority: stored.authority,
    };
}

export function clearStoredMicrosoftSession(): void {
    removeStoredSession();
}
<|MERGE_RESOLUTION|>--- conflicted
+++ resolved
@@ -12,77 +12,6 @@
 export type SilentSignInResult = {
     account: MicrosoftAccount;
     accessToken: string;
-<<<<<<< HEAD
-    authority?: AuthorityHint;
-};
-
-type StoredSession = SilentSignInResult & {
-    expiresAt: number;
-    scopes: string[];
-    idToken?: string;
-};
-
-type PendingSession = {
-    tenant: string;
-    nonce: string;
-    origin: string;
-    createdAt: number;
-};
-
-type AuthorizePayload = {
-    type?: string;
-    state?: string;
-    accessToken?: string;
-    idToken?: string;
-    expiresIn?: string;
-    scope?: string;
-    tokenType?: string;
-    error?: string;
-    errorDescription?: string;
-    tenant?: string;
-};
-
-const STORAGE_KEY = 'gmct-msal-token';
-const SESSION_PREFIX = 'gmct-msal:';
-const DEFAULT_SCOPES = Array.isArray(GRAPH_SCOPES) && GRAPH_SCOPES.length > 0 ? GRAPH_SCOPES : ['User.Read'];
-const CONSUMER_TENANT_ID = '9188040d-6c67-4c5b-b112-36a304b66dad';
-
-class MicrosoftSignInError extends Error {
-    retryable: boolean;
-
-    constructor(message: string, retryable = false) {
-        super(message);
-        this.name = 'MicrosoftSignInError';
-        this.retryable = retryable;
-    }
-}
-
-function isBrowser(): boolean {
-    return typeof window !== 'undefined' && typeof document !== 'undefined';
-}
-
-function decodeBase64Url(payload: string): string {
-    const normalized = payload.replace(/-/g, '+').replace(/_/g, '/');
-    const padded = normalized.padEnd(normalized.length + ((4 - (normalized.length % 4)) % 4), '=');
-    try {
-        return window.atob(padded);
-    } catch (error) {
-        console.warn('Failed to decode base64url token payload.', error);
-        return '';
-    }
-}
-
-function decodeJwt(token?: string | null): Record<string, unknown> | null {
-    if (!token) {
-        return null;
-    }
-    const segments = token.split('.');
-    if (segments.length < 2) {
-        return null;
-    }
-    const payload = decodeBase64Url(segments[1] ?? '');
-    if (!payload) {
-=======
     authority?: 'organizations' | 'consumers' | 'common';
 };
 
@@ -95,7 +24,6 @@
 export async function msalSilentSignIn(): Promise<SilentSignInResult | null> {
     if (!MSAL_CLIENT_ID || !MSAL_TENANT_ID) {
         console.warn('MSAL configuration missing client or tenant id.');
->>>>>>> 377ae9aa
         return null;
     }
     try {
@@ -192,34 +120,10 @@
         if (!raw) {
             return null;
         }
-<<<<<<< HEAD
-        return JSON.parse(raw) as PendingSession;
-    } catch (error) {
-        console.warn('Unable to read Microsoft sign-in session data.', error);
-        return null;
-    }
-}
-
-function clearPendingSession(state: string): void {
-    window.sessionStorage.removeItem(`${SESSION_PREFIX}${state}`);
-}
-
-function persistSession(session: StoredSession): void {
-    try {
-        window.sessionStorage.setItem(STORAGE_KEY, JSON.stringify(session));
-    } catch (error) {
-        console.warn('Unable to persist Microsoft access token.', error);
-    }
-}
-
-function readStoredSession(): StoredSession | null {
-    if (!isBrowser()) {
-=======
         const parsed = JSON.parse(cached) as SilentSignInResult & { scopes?: string[] };
         if (parsed.scopes && GRAPH_SCOPES.every(scope => parsed.scopes?.includes(scope))) {
             return { account: parsed.account, accessToken: parsed.accessToken, authority: parsed.authority };
         }
->>>>>>> 377ae9aa
         return null;
     }
     try {
@@ -368,13 +272,8 @@
             }
             cleanup();
 
-<<<<<<< HEAD
-            if (data.error) {
-                fail(mapAuthorizeError(data.error, data.errorDescription));
-=======
             const data = event.data as { type?: string; status?: string; email?: string; message?: string; authority?: SilentSignInResult['authority'] } | null;
             if (!data || data.type !== 'gmct-msal-signin') {
->>>>>>> 377ae9aa
                 return;
             }
 
@@ -397,21 +296,11 @@
             const expiresAt = Date.now() + Math.max(expiresInSeconds - 60, 0) * 1000;
             const scopesFromToken = (data.scope ?? '').split(' ').filter(Boolean);
 
-<<<<<<< HEAD
-            const stored: StoredSession = {
-                account,
-                accessToken: data.accessToken,
-                authority: authorityHint,
-                expiresAt,
-                scopes: scopesFromToken.length > 0 ? scopesFromToken : scopes,
-                idToken: data.idToken,
-=======
             const accessToken = btoa(`${data.email}:${Date.now()}`);
             const result: SilentSignInResult = {
                 account: { homeAccountId: createAccountId(), username: data.email },
                 accessToken,
                 authority: data.authority,
->>>>>>> 377ae9aa
             };
             persistSession(stored);
             resolve({ account, accessToken: data.accessToken, authority: authorityHint });
@@ -428,12 +317,6 @@
     });
 }
 
-<<<<<<< HEAD
-export async function msalInteractiveSignIn(): Promise<SilentSignInResult> {
-    if (!isBrowser()) {
-        throw new MicrosoftSignInError('Microsoft sign-in is only available in the browser.');
-    }
-=======
         const popupHtml = `<!DOCTYPE html>
 <html lang="en">
 <head>
@@ -491,7 +374,6 @@
                     window.opener.postMessage(Object.assign({ type: 'gmct-msal-signin', status }, payload || {}), '*');
                 }
             }
->>>>>>> 377ae9aa
 
     const scopes = DEFAULT_SCOPES;
     const authorities = determineAuthorityList();
@@ -512,13 +394,6 @@
         }
     }
 
-<<<<<<< HEAD
-    if (lastError) {
-        throw lastError;
-    }
-
-    throw new MicrosoftSignInError('Microsoft sign-in could not be completed.');
-=======
                 const domain = email.split('@')[1]?.toLowerCase() || '';
                 const isPersonal = personalDomains.includes(domain);
                 messageEl.textContent = isPersonal
@@ -551,7 +426,6 @@
         popup.document.close();
         popup.focus();
     });
->>>>>>> 377ae9aa
 }
 
 export async function msalSilentSignIn(): Promise<SilentSignInResult | null> {
