import { MSAL_CLIENT_ID, MSAL_TENANT_ID, GRAPH_SCOPES, MICROSOFT_ALLOWED_EMAIL_DOMAINS } from '../constants';

type SilentSignInResult = {
    account: { homeAccountId: string; username?: string };
    accessToken: string;
};

/**
 * Placeholder silent sign-in flow. In production you would wire this to MSAL.
 * For local development we simply resolve to null so the UI knows manual sign-in is required.
 */
export async function msalSilentSignIn(): Promise<SilentSignInResult | null> {
    if (!MSAL_CLIENT_ID || !MSAL_TENANT_ID) {
        console.warn('MSAL configuration missing client or tenant id.');
        return null;
    }

    try {
        const cached = window.sessionStorage.getItem('gmct-msal-token');
        if (!cached) {
            return null;
        }
        const parsed = JSON.parse(cached) as SilentSignInResult & { scopes?: string[] };
        if (parsed.scopes && GRAPH_SCOPES.every(scope => parsed.scopes?.includes(scope))) {
            return { account: parsed.account, accessToken: parsed.accessToken };
        }
        return null;
    } catch (error) {
        console.warn('Failed to perform silent sign-in, falling back to manual flow.', error);
        return null;
    }
}

export async function msalInteractiveSignIn(): Promise<SilentSignInResult> {
    if (typeof window === 'undefined') {
        throw new Error('Sign in is only available in the browser.');
    }

    return new Promise((resolve, reject) => {
        const width = 480;
        const height = 640;
        const left = window.screenX + Math.max(0, (window.outerWidth - width) / 2);
        const top = window.screenY + Math.max(0, (window.outerHeight - height) / 2);
        const features = `width=${Math.round(width)},height=${Math.round(height)},left=${Math.round(left)},top=${Math.round(top)},resizable=yes,scrollbars=yes`;
        const popup = window.open('', 'gmct-msal-signin', features);
        if (!popup) {
            reject(new Error('Unable to open sign-in window. Please allow pop-ups and try again.'));
            return;
        }

        popup.document.title = 'Microsoft Sign-In';

        const cleanup = () => {
            window.removeEventListener('message', handleMessage);
            window.clearInterval(timer);
        };

        const handleMessage = (event: MessageEvent) => {
            if (event.source !== popup) {
                return;
            }

            const data = event.data as { type?: string; status?: string; email?: string; message?: string } | null;
            if (!data || data.type !== 'gmct-msal-signin') {
                return;
            }

            cleanup();

            if (data.status !== 'success' || !data.email) {
                reject(new Error(data?.message || 'Sign in failed. Please check your credentials or network connection.'));
                popup.close();
                return;
            }

            const createAccountId = (): string => {
                try {
                    if (typeof window.crypto !== 'undefined' && typeof window.crypto.randomUUID === 'function') {
                        return window.crypto.randomUUID();
                    }
                } catch (error) {
                    console.warn('Unable to generate random UUID for account id.', error);
                }
                return `mock-${Date.now()}`;
            };

            const accessToken = btoa(`${data.email}:${Date.now()}`);
            const result: SilentSignInResult = {
                account: { homeAccountId: createAccountId(), username: data.email },
                accessToken,
            };
            void cacheSilentSignIn(result);
            popup.close();
            resolve(result);
        };

        window.addEventListener('message', handleMessage);

        const timer = window.setInterval(() => {
            if (popup.closed) {
                cleanup();
                reject(new Error('Sign in failed. Please check your credentials or network connection.'));
            }
        }, 500);

        const popupHtml = `<!DOCTYPE html>
<html lang="en">
<head>
    <meta charset="utf-8" />
    <title>Microsoft Sign-In</title>
    <style>
        body { font-family: 'Segoe UI', Tahoma, sans-serif; background: #f1f5f9; margin: 0; display: flex; align-items: center; justify-content: center; height: 100vh; }
        .card { background: #ffffff; border-radius: 16px; box-shadow: 0 20px 45px -20px rgba(15, 23, 42, 0.45); padding: 32px; width: 100%; max-width: 360px; }
        h1 { font-size: 1.35rem; margin-bottom: 1rem; color: #1e293b; }
        label { display: block; margin-bottom: 1rem; font-size: 0.85rem; color: #475569; }
        input { width: 100%; padding: 10px 12px; border-radius: 12px; border: 1px solid #cbd5f5; font-size: 0.95rem; box-sizing: border-box; }
        .actions { display: flex; gap: 0.75rem; margin-top: 1.5rem; }
        button { flex: 1; padding: 0.7rem 0; border: none; border-radius: 9999px; font-weight: 600; cursor: pointer; }
        .primary { background: linear-gradient(135deg, #2563eb, #7c3aed); color: white; }
        .secondary { background: #e2e8f0; color: #0f172a; }
        .message { margin-top: 1rem; font-size: 0.85rem; color: #475569; min-height: 1.2em; }
        .message.error { color: #dc2626; }
        .message.info { color: #2563eb; }
    </style>
</head>
<body>
    <div class="card">
        <h1>Sign in to Microsoft</h1>
        <form id="gmct-msal-form">
            <label>
                Email address
                <input id="gmct-email" type="email" autocomplete="username" required autofocus />
            </label>
            <label>
                Password
                <input id="gmct-password" type="password" autocomplete="current-password" required />
            </label>
            <div class="actions">
                <button type="submit" class="primary">Sign in</button>
                <button type="button" id="gmct-cancel" class="secondary">Cancel</button>
            </div>
            <p id="gmct-message" class="message" role="status" aria-live="polite"></p>
        </form>
    </div>
    <script>
        (function() {
            const form = document.getElementById('gmct-msal-form');
            const emailInput = document.getElementById('gmct-email');
            const passwordInput = document.getElementById('gmct-password');
            const messageEl = document.getElementById('gmct-message');
            const cancelBtn = document.getElementById('gmct-cancel');
            const allowedDomains = ${JSON.stringify(MICROSOFT_ALLOWED_EMAIL_DOMAINS)};
            const allowedDomainsLower = Array.isArray(allowedDomains)
<<<<<<< HEAD
                ? allowedDomains
                    .map(function(entry) { return String(entry || '').toLowerCase().trim(); })
                    .filter(function(entry) { return entry.length > 0; })
=======
                ? allowedDomains.map(function(entry) { return String(entry || '').toLowerCase(); })
>>>>>>> 1a329a90
                : [];

            function normaliseEmail(value) {
                return String(value || '').trim();
            }

<<<<<<< HEAD
            function getDomain(value) {
                if (!value) {
                    return false;
                }
                const atIndex = value.lastIndexOf('@');
                if (atIndex < 1 || atIndex === value.length - 1) {
                    return false;
                }
                return value.slice(atIndex + 1).toLowerCase();
            }

            function isEmailAllowed(email) {
                const domain = getDomain(email);
                if (!domain) {
                    return false;
                }
                if (!allowedDomainsLower.length || allowedDomainsLower.includes('*')) {
                    return true;
                }
                return allowedDomainsLower.some(function(allowed) {
                    return domain === allowed || domain.endsWith('.' + allowed);
                });
=======
            function isEmailAllowed(email) {
                if (!email) {
                    return false;
                }
                const atIndex = email.lastIndexOf('@');
                if (atIndex < 1 || atIndex === email.length - 1) {
                    return false;
                }
                if (!allowedDomainsLower.length) {
                    return true;
                }
                const domain = email.slice(atIndex + 1).toLowerCase();
                return allowedDomainsLower.includes(domain);
>>>>>>> 1a329a90
            }

            function send(status, payload) {
                if (window.opener && !window.opener.closed) {
                    window.opener.postMessage(Object.assign({ type: 'gmct-msal-signin', status }, payload || {}), '*');
                }
            }

            cancelBtn.addEventListener('click', function() {
                send('error', { message: 'Sign in cancelled.' });
                window.close();
            });

            form.addEventListener('submit', function(event) {
                event.preventDefault();
                const sanitisedEmail = normaliseEmail(emailInput.value);
                const email = sanitisedEmail.toLowerCase();
                const password = String(passwordInput.value || '');
<<<<<<< HEAD
                const humanAllowed = allowedDomainsLower.length && !allowedDomainsLower.includes('*')
                    ? allowedDomainsLower.map(function(entry) { return '@' + entry; }).join(', ')
                    : '';
=======
                const humanAllowed = allowedDomainsLower.length ? allowedDomainsLower.map(function(entry) { return '@' + entry; }).join(', ') : '';
>>>>>>> 1a329a90

                if (!isEmailAllowed(email)) {
                    const domainHint = humanAllowed ? ' Use a work or school account such as ' + humanAllowed + '.' : '';
                    messageEl.textContent = 'Enter a valid Microsoft 365 work or school email address.' + domainHint;
                    messageEl.className = 'message error';
                    return;
                }

                if (!password) {
                    messageEl.textContent = 'Password is required.';
                    messageEl.className = 'message error';
                    return;
                }

                messageEl.textContent = 'Signing in to your Microsoft 365 account…';
                messageEl.className = 'message info';

                setTimeout(function() {
                    send('success', { email: sanitisedEmail });
                    window.close();
                }, 600);
            });
        })();
    </script>
</body>
</html>`;

        popup.document.open();
        popup.document.write(popupHtml);
        popup.document.close();
        popup.focus();
    });
}

export async function cacheSilentSignIn(result: SilentSignInResult): Promise<void> {
    try {
        window.sessionStorage.setItem('gmct-msal-token', JSON.stringify({ ...result, scopes: GRAPH_SCOPES }));
    } catch (error) {
        console.warn('Unable to persist silent sign-in cache.', error);
    }
}<|MERGE_RESOLUTION|>--- conflicted
+++ resolved
@@ -151,43 +151,13 @@
             const cancelBtn = document.getElementById('gmct-cancel');
             const allowedDomains = ${JSON.stringify(MICROSOFT_ALLOWED_EMAIL_DOMAINS)};
             const allowedDomainsLower = Array.isArray(allowedDomains)
-<<<<<<< HEAD
-                ? allowedDomains
-                    .map(function(entry) { return String(entry || '').toLowerCase().trim(); })
-                    .filter(function(entry) { return entry.length > 0; })
-=======
                 ? allowedDomains.map(function(entry) { return String(entry || '').toLowerCase(); })
->>>>>>> 1a329a90
                 : [];
 
             function normaliseEmail(value) {
                 return String(value || '').trim();
             }
 
-<<<<<<< HEAD
-            function getDomain(value) {
-                if (!value) {
-                    return false;
-                }
-                const atIndex = value.lastIndexOf('@');
-                if (atIndex < 1 || atIndex === value.length - 1) {
-                    return false;
-                }
-                return value.slice(atIndex + 1).toLowerCase();
-            }
-
-            function isEmailAllowed(email) {
-                const domain = getDomain(email);
-                if (!domain) {
-                    return false;
-                }
-                if (!allowedDomainsLower.length || allowedDomainsLower.includes('*')) {
-                    return true;
-                }
-                return allowedDomainsLower.some(function(allowed) {
-                    return domain === allowed || domain.endsWith('.' + allowed);
-                });
-=======
             function isEmailAllowed(email) {
                 if (!email) {
                     return false;
@@ -201,7 +171,6 @@
                 }
                 const domain = email.slice(atIndex + 1).toLowerCase();
                 return allowedDomainsLower.includes(domain);
->>>>>>> 1a329a90
             }
 
             function send(status, payload) {
@@ -220,13 +189,7 @@
                 const sanitisedEmail = normaliseEmail(emailInput.value);
                 const email = sanitisedEmail.toLowerCase();
                 const password = String(passwordInput.value || '');
-<<<<<<< HEAD
-                const humanAllowed = allowedDomainsLower.length && !allowedDomainsLower.includes('*')
-                    ? allowedDomainsLower.map(function(entry) { return '@' + entry; }).join(', ')
-                    : '';
-=======
                 const humanAllowed = allowedDomainsLower.length ? allowedDomainsLower.map(function(entry) { return '@' + entry; }).join(', ') : '';
->>>>>>> 1a329a90
 
                 if (!isEmailAllowed(email)) {
                     const domainHint = humanAllowed ? ' Use a work or school account such as ' + humanAllowed + '.' : '';
