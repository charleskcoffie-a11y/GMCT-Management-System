--- conflicted
+++ resolved
@@ -124,21 +124,6 @@
 const missingTablePattern = /Could not find the table '([^']+)' in the schema cache/i;
 const relationMissingPattern = /relation "([^"]+)" does not exist/i;
 
-<<<<<<< HEAD
-const ensureSentenceBoundary = (message: string): string => {
-    const trimmed = message.trimEnd();
-    if (!trimmed) {
-        return '';
-    }
-    const lastChar = trimmed.at(-1);
-    if (lastChar && /[.!?]/.test(lastChar)) {
-        return `${trimmed} `;
-    }
-    return `${trimmed}. `;
-};
-
-=======
->>>>>>> da4965bc
 export const enhanceSupabaseErrorMessage = (message: string): string => {
     const match = missingTablePattern.exec(message) ?? relationMissingPattern.exec(message);
     if (!match) {
@@ -148,12 +133,7 @@
     const relation = match[1];
     const segments = relation.split('.');
     const tableName = segments[segments.length - 1] || relation;
-<<<<<<< HEAD
-    const prefix = ensureSentenceBoundary(message);
-    return `${prefix}Ensure the "${tableName}" table exists in Supabase (Settings → Supabase Configuration shows the expected table names).`;
-=======
     return `${message} Ensure the "${tableName}" table exists in Supabase (Settings → Supabase Configuration shows the expected table names).`;
->>>>>>> da4965bc
 };
 
 type SupabaseRequestInit = RequestInit & { schema?: string };
