# GMCT Management System - Setup & Deployment Guide

This guide provides step-by-step instructions to configure and deploy the GMCT Management System. Following these steps will connect the app to your Microsoft 365 account for live cloud storage (via SharePoint) and host it on a private, shareable website (via GitHub Pages).

---

## Application Overview

### 1. High-Level Purpose

The GMCT Management System replaces manual spreadsheets with a centralized, role-aware record-keeping platform. It streamlines administrative tasks, surfaces financial and attendance trends, and keeps sensitive membership information secure while remaining accessible to the appropriate team members.

### 2. Core Features & Functionality

The single-page application exposes dedicated modules through a navigation sidebar. Each role unlocks a tailored toolset:

#### User Roles & Access Control

* **Admin** – Full-system oversight, including user management, configuration, and complete data access.
* **Finance** – Manages financial records and the member directory, and reviews reports.
* **Class Leader** – Views the directory and records attendance for their assigned class.
* **Statistician** – Views the directory and maintains the detailed Weekly History reports.

#### Financial Record Management

* **Data Entry Dashboard** – A dedicated Financial Records tab lists all contributions with sorting and filtering controls.
* **Smart Entry Modal** – Intelligent member lookup ensures clean data entry via a searchable datalist.
* **Full CRUD** – Create, review, edit, and delete financial entries, with confirmation safeguards before deletions.
* **Filtering & Sorting** – Narrow results by member, class, contribution type, and date range; all major columns support sorting.

#### Member Directory

* **Centralized Records** – The directory tab shows every member along with their class assignments.
* **CRUD Operations** – Admin and Finance roles can add, edit, or remove members.
* **Search & Filter** – Quickly locate members by name or class number.
* **CSV Import** – Bulk onboarding is available through a CSV upload utility.

#### Attendance Tracking & Reporting

* **Attendance Marking** – Class Leaders record statuses (Present, Absent, Sick, Travel, Catechumen) for each member by date.
* **Admin Reporting** – Finance and Admin roles review rollups and per-member statuses for a selected day.
* **Individual History** – Drill into a member’s complete attendance record directly from the report view.

#### Weekly Service History

* **Comprehensive Form** – Statisticians capture service details (date, preacher, liturgist, memory text, sermon topic, sermon summary, highlights), structured attendance (adult men/women, children, adherents, catechumens, visitor totals and names), special visitor bios, announcement key points, donation descriptions, and notes about new members or events.
* **Record Management** – Browse, edit, or remove historical weekly reports as needed.

#### Data Insights & Visualization

* **Dashboard Metrics** – Highlight cards summarize total contributions, entry counts, and average gift size.
* **Interactive Charts** – Recharts visualizations plot monthly giving trends and contribution type breakdowns.

#### Data Management & Utilities

* **Import/Export** – Financial records and member data can be imported from CSV and exported to CSV or JSON.
* **Full Backup & Restore** – Admins can export all application state to JSON and restore from that backup.
* **Custom Reports** – Generate bespoke CSV exports filtered by date ranges, contribution types, and class groupings.
* **Danger Zone** – A secure utility wipes local storage for a clean slate when necessary.

### 3. Technical Architecture & Design

* **Framework** – React with TypeScript delivers a type-safe, component-based SPA.
* **Build Tooling** – Vite powers rapid local development and optimized production bundles.
* **Styling** – Tailwind CSS provides responsive, utility-first styling across the interface.
* **Data Persistence** – Local Storage serves as the offline-first datastore for all records.
* **Data Integrity** – All persisted or imported data flows through sanitizer utilities to enforce expected shapes and prevent corruption.
* **Optional Cloud Sync** – Microsoft Authentication Library (MSAL) connects to Microsoft 365; when signed in, the app syncs data with SharePoint Lists through the `sharepoint.ts` service. Configuration lives in `constants.ts`.

### 4. Deployment & Setup

* **Hosting** – Designed for GitHub Pages deployment.
* **Automation** – A GitHub Actions workflow (`.github/workflows/deploy.yml`) builds and publishes the Vite bundle on every push to `main`.
* **Documentation** – This README walks administrators through Azure AD registration, SharePoint provisioning, credential configuration, and secure deployment.

<<<<<<< HEAD
=======
---

>>>>>>> d55cd531
## Part 1: Azure & SharePoint Setup (One-Time)

This part creates the necessary cloud infrastructure in your organization's Microsoft 365 account. You only need to do this once.

### Step 1.1: Register an Application in Azure AD

First, you need to register the application in Azure Active Directory (AD). This allows the app to securely sign in and access your data with permission.

1.  Navigate to the [Azure Portal](https://portal.azure.com) and sign in with an administrator account.
2.  In the search bar, type `App registrations` and select it.
3.  Click **"+ New registration"**.
4.  **Name:** Enter a name for the application, such as `GMCT Management System`.
5.  **Supported account types:** Select **"Accounts in this organizational directory only (Single tenant)"**. This is the most secure option.
6.  **Redirect URI:** Leave this blank for now. We will add it after deploying the app.
7.  Click **"Register"**.

After the app is created, you will be taken to its overview page. **Copy the following two values** and save them in a temporary text file. You will need them in Part 2.
*   `Application (client) ID`
*   `Directory (tenant) ID`

### Step 1.2: Configure API Permissions for Microsoft Graph

Now, you must grant the application permission to read user profiles and interact with SharePoint.

1.  In your new app registration, go to the **"API permissions"** page from the left-hand menu.
2.  Click **"+ Add a permission"**, then select **"Microsoft Graph"**.
3.  Choose **"Delegated permissions"**.
4.  In the "Select permissions" search box, find and add the following three permissions:
    *   `User.Read` (Allows users to sign in)
    *   `Sites.ReadWrite.All` (Allows reading/writing to SharePoint sites and lists)
    *   `Files.ReadWrite.AppFolder` (Allows file operations if needed in the future)
5.  Click **"Add permissions"**.
6.  Finally, click the **"Grant admin consent for [Your Organization Name]"** button, and confirm by clicking **"Yes"**. The status for all permissions should now show a green checkmark.

### Step 1.3: Create SharePoint Lists for Storage

The application will store its data in lists on a SharePoint site.

1.  Navigate to the SharePoint site you want to use for storage. **Copy the URL of this site's homepage** and save it for Part 2.
2.  From your SharePoint site, click **"+ New"** and select **"List"**.
3.  Choose **"Blank list"**.
4.  **Name:** `Members_DataBase`. Click **"Create"**.
5.  In the new list, the `Title` column already exists. Click the gear icon > **"List settings"** > click on the **"Title"** column and rename it to `Name`. Click **OK**.
6.  Back in the list view, click **"+ Add column"** > **"Single line of text"**. Name it `ID` and click **Save**.
7.  Click **"+ Add column"** > **"Single line of text"**. Name it `ClassNumber` and click **Save**.
8.  Create a second list named `Finance_Records` using the same process. Its columns will be configured automatically by the app in future updates.

---

## Part 2: Application Code Configuration

Now, you'll update the app's code with the values you just gathered.

1.  Open the `constants.ts` file in a text editor.
2.  Find the following lines and replace the placeholder text with your actual credentials:

    ```javascript
    // Paste the 'Application (client) ID' from Step 1.1
    export const MSAL_CLIENT_ID = "YOUR_CLIENT_ID_HERE";
    
    // Paste the 'Directory (tenant) ID' from Step 1.1
    export const MSAL_TENANT_ID = "YOUR_TENANT_ID_HERE";
    
    // Paste the SharePoint Site homepage URL from Step 1.3
    export const SHAREPOINT_SITE_URL = "https://yourtenant.sharepoint.com/sites/YourSite";

    // These should match the names from Step 1.3 exactly
    export const SHAREPOINT_MEMBERS_LIST_NAME = "Members_DataBase";
    export const SHAREPOINT_ENTRIES_LIST_NAME = "Finance_Records";
    ```
3.  Save the `constants.ts` file.

---

## Part 3: Deployment to GitHub Pages

This part uploads the configured application to a private website that you can share with your team.

### Step 3.1: Create a Private GitHub Repository

1.  Log in to your GitHub account.
2.  Click the **"+"** icon in the top-right corner and select **"New repository"**.
3.  **Repository name:** `gmct-records-app` (or a name of your choice).
4.  Select the **"Private"** option to protect your configuration details.
5.  Click **"Create repository"**.

### Step 3.2: Upload the Application Files

You can either upload through the GitHub web UI, work through a pull request, or push from your local machine. The key requirement is that the `main` branch contains all of the source files (including `App.tsx`, `components/`, and the edited `constants.ts`). A GitHub Actions workflow included with this project will take care of building the optimized production bundle and publishing it, so you **should not** commit the `dist/` folder yourself.

**Option A – Upload in the browser**

1.  In your new repository, click **"Add file"** > **"Upload files"**.
2.  Drag and drop **all application files and folders** into the upload area. This includes the `constants.ts` file you just edited.
3.  Click **"Commit changes"**.

**Option B – Push from your computer**

1.  Clone the empty repository to your machine: `git clone https://github.com/<your-username>/<repository-name>.git`
2.  Copy this project into the cloned folder, run `npm install`, and verify it builds locally with `npm run build`.
3.  Commit all files (except `dist/`) and push them to the `main` branch.

<<<<<<< HEAD
=======
 codex/restore-missing-imports-for-app.tsx
>>>>>>> d55cd531
**Option C – Use a pull request workflow**

1.  Create a feature branch from `main` (for example, `git checkout -b feature/update-dashboard`).
2.  Commit your changes to that branch and push it to GitHub.
3.  Open a pull request targeting `main` and review the diffs as usual.
4.  Once the pull request is merged, the merge commit lands on `main` and automatically triggers the GitHub Actions deployment workflow—no extra manual steps required.

<<<<<<< HEAD
=======

 main
>>>>>>> d55cd531
### Step 3.3: Enable GitHub Pages

1.  In your repository, go to the **"Settings"** tab.
2.  On the left menu, click **"Pages"**.
<<<<<<< HEAD
3.  Under **"Build and deployment"**, choose **Source → GitHub Actions** and click **"Save"**. _Do not_ select the old "Deploy from a branch" option—if you do, GitHub Pages will serve the raw TypeScript files and the site will stay on the "Loading Application…" screen.
4.  After each push to `main`, open the **Actions** tab and wait for the **Deploy to GitHub Pages** workflow to finish. You should also see a successful deployment listed under **Deployments → github-pages** on the right side of your repository home page. Once it succeeds, reload the **Settings → Pages** screen. A green box will appear with your live website URL. **Copy this URL.** It will look like `https://<your-username>.github.io/<repository-name>/`.
=======
 codex/restore-missing-imports-for-app.tsx
3.  Under **"Build and deployment"**, choose **Source → GitHub Actions** and click **"Save"**. _Do not_ select the old "Deploy from a branch" option—if you do, GitHub Pages will serve the raw TypeScript files and the site will stay on the "Loading Application…" screen.
4.  After each push to `main`, open the **Actions** tab and wait for the **Deploy to GitHub Pages** workflow to finish. You should also see a successful deployment listed under **Deployments → github-pages** on the right side of your repository home page. Once it succeeds, reload the **Settings → Pages** screen. A green box will appear with your live website URL. **Copy this URL.** It will look like `https://<your-username>.github.io/<repository-name>/`.

 codex/restore-missing-imports-for-app.tsx
3.  Under **"Build and deployment"**, choose **Source → GitHub Actions** and click **"Save"**. _Do not_ select the old "Deploy from a branch" option—if you do, GitHub Pages will serve the raw TypeScript files and the site will stay on the "Loading Application…" screen.
4.  After each push to `main`, open the **Actions** tab and wait for the **Deploy to GitHub Pages** workflow to finish. You should also see a successful deployment listed under **Deployments → github-pages** on the right side of your repository home page. Once it succeeds, reload the **Settings → Pages** screen. A green box will appear with your live website URL. **Copy this URL.** It will look like `https://<your-username>.github.io/<repository-name>/`.

codex/restore-missing-imports-for-app.tsx
3.  Under **"Build and deployment"**, choose **Source → GitHub Actions** and click **"Save"**. _Do not_ select the old "Deploy from a branch" option—if you do, GitHub Pages will serve the raw TypeScript files and the site will stay on the "Loading Application…" screen.
4.  After each push to `main`, open the **Actions** tab and wait for the **Deploy to GitHub Pages** workflow to finish. You should also see a successful deployment listed under **Deployments → github-pages** on the right side of your repository home page. Once it succeeds, reload the **Settings → Pages** screen. A green box will appear with your live website URL. **Copy this URL.** It will look like `https://<your-username>.github.io/<repository-name>/`.

3.  Under **"Build and deployment"**, set **Source** to **"Deploy from a branch"**.
4.  Choose the `main` branch and the **`/(root)`** folder, then click **"Save"**. GitHub Pages will publish straight from the project root. (Because `vite.config.ts` already sets a relative base path, no extra configuration is required.)
5.  Wait for the deployment banner to finish building, then refresh the page. A green box will appear with your live website URL. **Copy this URL.** It will look like `https://<your-username>.github.io/<repository-name>/`.
main
 main
 main
>>>>>>> d55cd531

### Step 3.4: Update Azure AD Redirect URI (Final Step)

Finally, tell Azure that your new website URL is allowed to handle sign-ins.

1.  Go back to your **App Registration** in the [Azure Portal](https://portal.azure.com).
2.  Go to the **"Authentication"** page.
3.  Click **"+ Add a platform"**, then select **"Single-page application (SPA)"**.
4.  In the **"Redirect URIs"** box, paste the GitHub Pages URL you copied in the previous step.
5.  Click **"Configure"** at the bottom.

---

## Part 4: Share Your App!

Your application is now live and fully configured.

*   You can now share the GitHub Pages URL with your team members.
*   They can open the link, sign in with their assigned user accounts, and start using the application immediately with no setup required.
*   When a user signs in with their Microsoft account, the app will connect to your SharePoint lists to sync member data.

---

## Troubleshooting

If the GitHub Pages site displays **"Loading Application…"** for more than a few seconds:

1.  Open your repository on GitHub and review the **Actions → Deploy to GitHub Pages** workflow run for the most recent commit. Resolve any build errors reported there.
2.  Confirm **Settings → Pages → Build and deployment → Source** is set to **GitHub Actions**. If it is set to "Deploy from a branch", GitHub will host the uncompiled TypeScript files and the app will never start.
3.  After a successful deploy, force-refresh your browser (`Ctrl+Shift+R` on Windows/Linux or `Cmd+Shift+R` on macOS) to make sure you are loading the newest bundle.
<<<<<<< HEAD
=======

If you ever see Git merge conflict markers (for example, `<<<<<<<` or `>>>>>>>`) inside `README.md`, open the file in your editor, remove the markers, and keep the instructions that match your current deployment method. Save the resolved file, run `git add README.md`, and create a new commit to finalize the fix.
>>>>>>> d55cd531
<|MERGE_RESOLUTION|>--- conflicted
+++ resolved
@@ -73,11 +73,8 @@
 * **Automation** – A GitHub Actions workflow (`.github/workflows/deploy.yml`) builds and publishes the Vite bundle on every push to `main`.
 * **Documentation** – This README walks administrators through Azure AD registration, SharePoint provisioning, credential configuration, and secure deployment.
 
-<<<<<<< HEAD
-=======
----
-
->>>>>>> d55cd531
+---
+
 ## Part 1: Azure & SharePoint Setup (One-Time)
 
 This part creates the necessary cloud infrastructure in your organization's Microsoft 365 account. You only need to do this once.
@@ -180,10 +177,7 @@
 2.  Copy this project into the cloned folder, run `npm install`, and verify it builds locally with `npm run build`.
 3.  Commit all files (except `dist/`) and push them to the `main` branch.
 
-<<<<<<< HEAD
-=======
  codex/restore-missing-imports-for-app.tsx
->>>>>>> d55cd531
 **Option C – Use a pull request workflow**
 
 1.  Create a feature branch from `main` (for example, `git checkout -b feature/update-dashboard`).
@@ -191,19 +185,12 @@
 3.  Open a pull request targeting `main` and review the diffs as usual.
 4.  Once the pull request is merged, the merge commit lands on `main` and automatically triggers the GitHub Actions deployment workflow—no extra manual steps required.
 
-<<<<<<< HEAD
-=======
 
  main
->>>>>>> d55cd531
 ### Step 3.3: Enable GitHub Pages
 
 1.  In your repository, go to the **"Settings"** tab.
 2.  On the left menu, click **"Pages"**.
-<<<<<<< HEAD
-3.  Under **"Build and deployment"**, choose **Source → GitHub Actions** and click **"Save"**. _Do not_ select the old "Deploy from a branch" option—if you do, GitHub Pages will serve the raw TypeScript files and the site will stay on the "Loading Application…" screen.
-4.  After each push to `main`, open the **Actions** tab and wait for the **Deploy to GitHub Pages** workflow to finish. You should also see a successful deployment listed under **Deployments → github-pages** on the right side of your repository home page. Once it succeeds, reload the **Settings → Pages** screen. A green box will appear with your live website URL. **Copy this URL.** It will look like `https://<your-username>.github.io/<repository-name>/`.
-=======
  codex/restore-missing-imports-for-app.tsx
 3.  Under **"Build and deployment"**, choose **Source → GitHub Actions** and click **"Save"**. _Do not_ select the old "Deploy from a branch" option—if you do, GitHub Pages will serve the raw TypeScript files and the site will stay on the "Loading Application…" screen.
 4.  After each push to `main`, open the **Actions** tab and wait for the **Deploy to GitHub Pages** workflow to finish. You should also see a successful deployment listed under **Deployments → github-pages** on the right side of your repository home page. Once it succeeds, reload the **Settings → Pages** screen. A green box will appear with your live website URL. **Copy this URL.** It will look like `https://<your-username>.github.io/<repository-name>/`.
@@ -222,7 +209,6 @@
 main
  main
  main
->>>>>>> d55cd531
 
 ### Step 3.4: Update Azure AD Redirect URI (Final Step)
 
@@ -253,8 +239,5 @@
 1.  Open your repository on GitHub and review the **Actions → Deploy to GitHub Pages** workflow run for the most recent commit. Resolve any build errors reported there.
 2.  Confirm **Settings → Pages → Build and deployment → Source** is set to **GitHub Actions**. If it is set to "Deploy from a branch", GitHub will host the uncompiled TypeScript files and the app will never start.
 3.  After a successful deploy, force-refresh your browser (`Ctrl+Shift+R` on Windows/Linux or `Cmd+Shift+R` on macOS) to make sure you are loading the newest bundle.
-<<<<<<< HEAD
-=======
-
-If you ever see Git merge conflict markers (for example, `<<<<<<<` or `>>>>>>>`) inside `README.md`, open the file in your editor, remove the markers, and keep the instructions that match your current deployment method. Save the resolved file, run `git add README.md`, and create a new commit to finalize the fix.
->>>>>>> d55cd531
+
+If you ever see Git merge conflict markers (for example, `<<<<<<<` or `>>>>>>>`) inside `README.md`, open the file in your editor, remove the markers, and keep the instructions that match your current deployment method. Save the resolved file, run `git add README.md`, and create a new commit to finalize the fix.