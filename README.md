# GMCT Management System - Setup & Deployment Guide

This guide provides step-by-step instructions to configure and deploy the GMCT Management System. Following these steps will connect the app to your Microsoft 365 account for live cloud storage (via SharePoint) and host it on a private, shareable website (via GitHub Pages).

---

## Application Overview

### 1. High-Level Purpose

The GMCT Management System replaces manual spreadsheets with a centralized, role-aware record-keeping platform. It streamlines administrative tasks, surfaces financial and attendance trends, and keeps sensitive membership information secure while remaining accessible to the appropriate team members.

### 2. Core Features & Functionality

The single-page application exposes dedicated modules through a navigation sidebar. Each role unlocks a tailored toolset:

#### User Roles & Access Control

* **Admin** – Full-system oversight, including user management, configuration, and complete data access.
* **Finance** – Manages financial records and the member directory, and reviews reports.
* **Class Leader** – Views the directory and records attendance for their assigned class.
* **Statistician** – Views the directory and maintains the detailed Weekly History reports.

#### Financial Record Management

* **Data Entry Dashboard** – A dedicated Financial Records tab lists all contributions with sorting and filtering controls.
* **Smart Entry Modal** – Intelligent member lookup ensures clean data entry via a searchable datalist.
* **Full CRUD** – Create, review, edit, and delete financial entries, with confirmation safeguards before deletions.
* **Filtering & Sorting** – Narrow results by member, class, contribution type, and date range; all major columns support sorting.

#### Member Directory

* **Centralized Records** – The directory tab shows every member along with their class assignments.
* **CRUD Operations** – Admin and Finance roles can add, edit, or remove members.
* **Search & Filter** – Quickly locate members by name or class number.
* **CSV Import** – Bulk onboarding is available through a CSV upload utility.

#### Attendance Tracking & Reporting

* **Attendance Marking** – Class Leaders record statuses (Present, Absent, Sick, Travel, Catechumen) for each member by date.
* **Admin Reporting** – Finance and Admin roles review rollups and per-member statuses for a selected day.
* **Individual History** – Drill into a member’s complete attendance record directly from the report view.

#### Weekly Service History

* **Comprehensive Form** – Statisticians capture service details (date, preacher, liturgist, memory text, sermon topic, sermon summary, highlights), structured attendance (adult men/women, children, adherents, catechumens, visitor totals and names), special visitor bios, announcement key points, donation descriptions, and notes about new members or events.
* **Record Management** – Browse, edit, or remove historical weekly reports as needed.

#### Data Insights & Visualization

* **Dashboard Metrics** – Highlight cards summarize total contributions, entry counts, and average gift size.
* **Interactive Charts** – Recharts visualizations plot monthly giving trends and contribution type breakdowns.

#### Data Management & Utilities

* **Import/Export** – Financial records and member data can be imported from CSV and exported to CSV or JSON.
* **Full Backup & Restore** – Admins can export all application state to JSON and restore from that backup.
* **Custom Reports** – Generate bespoke CSV exports filtered by date ranges, contribution types, and class groupings.
* **Danger Zone** – A secure utility wipes local storage for a clean slate when necessary.

<<<<<<< HEAD
#### Live SharePoint Synchronization

* **Two-Way Sync** – When an administrator signs in with Microsoft 365, the app now reads from and writes to the configured SharePoint lists in real time so updates from multiple users stay in lock-step.
* **Automatic Column Provisioning** – The finance list receives the `GMCTId`, `GMCTDate`, `GMCTMemberId`, `GMCTMemberName`, `GMCTType`, `GMCTFund`, `GMCTMethod`, `GMCTAmount`, and `GMCTNote` columns automatically during the first sync.
* **Conflict-Free Merging** – Local, offline edits remain cached and are reconciled with the authoritative SharePoint copy as soon as connectivity is restored.

=======
>>>>>>> 309bdf27
### 3. Technical Architecture & Design

* **Framework** – React with TypeScript delivers a type-safe, component-based SPA.
* **Build Tooling** – Vite powers rapid local development and optimized production bundles.
* **Styling** – Tailwind CSS provides responsive, utility-first styling across the interface.
* **Data Persistence** – Local Storage serves as the offline-first datastore for all records.
* **Data Integrity** – All persisted or imported data flows through sanitizer utilities to enforce expected shapes and prevent corruption.
<<<<<<< HEAD
* **Optional Cloud Sync** – Microsoft Authentication Library (MSAL) connects to Microsoft 365; when signed in, the app now performs continuous two-way synchronization with SharePoint Lists through the `sharepoint.ts` service. Default locations ship in `constants.ts`, but administrators can update the SharePoint site and list names at runtime from **Settings → SharePoint Storage** or the **Utilities → SharePoint Tools** panel.
=======
* **Optional Cloud Sync** – Microsoft Authentication Library (MSAL) connects to Microsoft 365; when signed in, the app syncs data with SharePoint Lists through the `sharepoint.ts` service. Configuration lives in `constants.ts`.
>>>>>>> 309bdf27

### 4. Deployment & Setup

* **Hosting** – Designed for GitHub Pages deployment.
* **Automation** – A GitHub Actions workflow (`.github/workflows/deploy.yml`) builds and publishes the Vite bundle on every push to `main`.
* **Documentation** – This README walks administrators through Azure AD registration, SharePoint provisioning, credential configuration, and secure deployment.

## Part 1: Azure & SharePoint Setup (One-Time)

This part creates the necessary cloud infrastructure in your organization's Microsoft 365 account. You only need to do this once.

### Step 1.1: Register an Application in Azure AD

First, you need to register the application in Azure Active Directory (AD). This allows the app to securely sign in and access your data with permission.

1.  Navigate to the [Azure Portal](https://portal.azure.com) and sign in with an administrator account.
2.  In the search bar, type `App registrations` and select it.
3.  Click **"+ New registration"**.
4.  **Name:** Enter a name for the application, such as `GMCT Management System`.
5.  **Supported account types:** Select **"Accounts in this organizational directory only (Single tenant)"**. This is the most secure option.
6.  **Redirect URI:** Leave this blank for now. We will add it after deploying the app.
7.  Click **"Register"**.

After the app is created, you will be taken to its overview page. **Copy the following two values** and save them in a temporary text file. You will need them in Part 2.
*   `Application (client) ID`
*   `Directory (tenant) ID`

### Step 1.2: Configure API Permissions for Microsoft Graph

Now, you must grant the application permission to read user profiles and interact with SharePoint.

1.  In your new app registration, go to the **"API permissions"** page from the left-hand menu.
2.  Click **"+ Add a permission"**, then select **"Microsoft Graph"**.
3.  Choose **"Delegated permissions"**.
4.  In the "Select permissions" search box, find and add the following three permissions:
    *   `User.Read` (Allows users to sign in)
    *   `Sites.ReadWrite.All` (Allows reading/writing to SharePoint sites and lists)
    *   `Files.ReadWrite.AppFolder` (Allows file operations if needed in the future)
5.  Click **"Add permissions"**.
6.  Finally, click the **"Grant admin consent for [Your Organization Name]"** button, and confirm by clicking **"Yes"**. The status for all permissions should now show a green checkmark.

### Step 1.3: Create SharePoint Lists for Storage

The application will store its data in lists on a SharePoint site.

1.  Navigate to the SharePoint site you want to use for storage. **Copy the URL of this site's homepage** and save it for Part 2.
2.  From your SharePoint site, click **"+ New"** and select **"List"**.
3.  Choose **"Blank list"**.
4.  **Name:** `Members_DataBase`. Click **"Create"**.
5.  In the new list, the `Title` column already exists. Click the gear icon > **"List settings"** > click on the **"Title"** column and rename it to `Name`. Click **OK**.
6.  Back in the list view, click **"+ Add column"** > **"Single line of text"**. Name it `ID` and click **Save**.
7.  Click **"+ Add column"** > **"Single line of text"**. Name it `ClassNumber` and click **Save**.
8.  Create a second list named `Finance_Records` using the same process. Its columns will be configured automatically by the app in future updates.

> **Why SharePoint and not OneDrive?** The live multi-user sync relies on SharePoint list items so every contributor writes to the same structured dataset. You do not need OneDrive for cloud storage—the bundled OneDrive service remains a stub for future file features, but all real-time collaboration happens through SharePoint.

---

## Part 2: Application Code Configuration

Now, you'll update the app's code with the values you just gathered.

1.  Open the `constants.ts` file in a text editor.
2.  Find the following lines and replace the placeholder text with your actual credentials:

    ```javascript
    // Paste the 'Application (client) ID' from Step 1.1
    export const MSAL_CLIENT_ID = "YOUR_CLIENT_ID_HERE";
    
    // Paste the 'Directory (tenant) ID' from Step 1.1
    export const MSAL_TENANT_ID = "YOUR_TENANT_ID_HERE";
    
    // Paste the SharePoint Site homepage URL from Step 1.3 (used as the initial default)
    export const DEFAULT_SHAREPOINT_SITE_URL = "https://yourtenant.sharepoint.com/sites/YourSite";

    // These should match the names from Step 1.3 exactly
    export const DEFAULT_SHAREPOINT_MEMBERS_LIST_NAME = "Members_DataBase";
    export const DEFAULT_SHAREPOINT_ENTRIES_LIST_NAME = "Finance_Records";
    export const DEFAULT_SHAREPOINT_HISTORY_LIST_NAME = "Weekly_Service_History";
    ```
3.  Save the `constants.ts` file.

> **Tip:** After the app boots, you can fine-tune these SharePoint values without editing code by opening **Settings → SharePoint Storage** (or **Utilities → SharePoint Tools**) and saving the site URL plus list names you want to use long term.

---

## Part 3: Deployment to GitHub Pages

This part uploads the configured application to a private website that you can share with your team.

### Step 3.1: Create a Private GitHub Repository

1.  Log in to your GitHub account.
2.  Click the **"+"** icon in the top-right corner and select **"New repository"**.
3.  **Repository name:** `gmct-records-app` (or a name of your choice).
4.  Select the **"Private"** option to protect your configuration details.
5.  Click **"Create repository"**.

### Step 3.2: Upload the Application Files

You can either upload through the GitHub web UI, work through a pull request, or push from your local machine. The key requirement is that the `main` branch contains all of the source files (including `App.tsx`, `components/`, and the edited `constants.ts`). A GitHub Actions workflow included with this project will take care of building the optimized production bundle and publishing it, so you **should not** commit the `dist/` folder yourself.

**Option A – Upload in the browser**

1.  In your new repository, click **"Add file"** > **"Upload files"**.
2.  Drag and drop **all application files and folders** into the upload area. This includes the `constants.ts` file you just edited.
3.  Click **"Commit changes"**.

**Option B – Push from your computer**

1.  Clone the empty repository to your machine: `git clone https://github.com/<your-username>/<repository-name>.git`
2.  Copy this project into the cloned folder, run `npm install`, and verify it builds locally with `npm run build`.
3.  Commit all files (except `dist/`) and push them to the `main` branch.

**Option C – Use a pull request workflow**

1.  Create a feature branch from `main` (for example, `git checkout -b feature/update-dashboard`).
2.  Commit your changes to that branch and push it to GitHub.
3.  Open a pull request targeting `main` and review the diffs as usual.
4.  Once the pull request is merged, the merge commit lands on `main` and automatically triggers the GitHub Actions deployment workflow—no extra manual steps required.

<<<<<<< HEAD
#### If `git push` fails because `origin` is missing

When you work from a fresh folder or copy files into a new directory, Git might not know which remote repository to use. If you run `git push` or `git pull` and see an error like `fatal: 'origin' does not appear to be a git repository`, add the remote with the following commands (replace the placeholders with your GitHub path):

```bash
git remote add origin https://github.com/<your-username>/<repository-name>.git
git push -u origin main
```

The first command tells Git where the repository lives online. The second command uploads your `main` branch and remembers that `origin/main` is the default upstream, so future pushes only need `git push`.

=======
>>>>>>> 309bdf27
### Step 3.3: Enable GitHub Pages

1.  In your repository, go to the **"Settings"** tab.
2.  On the left menu, click **"Pages"**.
3.  Under **"Build and deployment"**, choose **Source → GitHub Actions** and click **"Save"**. _Do not_ select the old "Deploy from a branch" option—if you do, GitHub Pages will serve the raw TypeScript files and the site will stay on the "Loading Application…" screen.
4.  After each push to `main`, open the **Actions** tab and wait for the **Deploy to GitHub Pages** workflow to finish. You should also see a successful deployment listed under **Deployments → github-pages** on the right side of your repository home page. Once it succeeds, reload the **Settings → Pages** screen. A green box will appear with your live website URL. **Copy this URL.** It will look like `https://<your-username>.github.io/<repository-name>/`.

### Step 3.4: Update Azure AD Redirect URI (Final Step)

Finally, tell Azure that your new website URL is allowed to handle sign-ins.

1.  Go back to your **App Registration** in the [Azure Portal](https://portal.azure.com).
2.  Go to the **"Authentication"** page.
3.  Click **"+ Add a platform"**, then select **"Single-page application (SPA)"**.
4.  In the **"Redirect URIs"** box, paste the GitHub Pages URL you copied in the previous step.
5.  Click **"Configure"** at the bottom.

---

## Part 4: Share Your App!

Your application is now live and fully configured.

*   You can now share the GitHub Pages URL with your team members.
*   They can open the link, sign in with their assigned user accounts, and start using the application immediately with no setup required.
*   When a user signs in with their Microsoft account, the app will connect to your SharePoint lists to sync member data.

---

## Troubleshooting

If the GitHub Pages site displays **"Loading Application…"** for more than a few seconds:

1.  Open your repository on GitHub and review the **Actions → Deploy to GitHub Pages** workflow run for the most recent commit. Resolve any build errors reported there.
2.  Confirm **Settings → Pages → Build and deployment → Source** is set to **GitHub Actions**. If it is set to "Deploy from a branch", GitHub will host the uncompiled TypeScript files and the app will never start.
3.  After a successful deploy, force-refresh your browser (`Ctrl+Shift+R` on Windows/Linux or `Cmd+Shift+R` on macOS) to make sure you are loading the newest bundle.
<<<<<<< HEAD

---

## Appendix: Working with Git Changes

### Preventing repeated merge conflicts

Conflicts usually appear when two different edits touch the same file but GitHub cannot decide how to merge them. You can reduce how often they appear by following this routine whenever you update the project:

1. **Pull the latest `main` branch first.** In the GitHub UI, download the newest files before uploading your edits. In a local clone, run `git pull origin main` before you start changing files.
2. **Edit and save your updates.** Make your changes only after you are sure you have the current files.
3. **Commit or upload the refreshed copy.** When you push or upload, you will be sending GitHub an updated version that already includes the latest work, so it will not conflict with the new commit from someone else.
4. **Resolve conflicts once, then repeat the steps above.** After you fix a conflict, make sure to pull again before the next round of edits. That prevents the same conflict from reappearing the next time you upload.

### What do red lines mean on GitHub?

When you review a change on GitHub (for example in a pull request or the file history), the platform highlights **removed or replaced lines in red** and **new lines in green**. Seeing red does not mean the application is broken—it only shows which lines are being deleted compared with the previous version. If you ever see literal conflict markers like `<<<<<<<` or `>>>>>>>` inside a file, those markers mean Git could not merge changes automatically. Remove the markers and choose the correct version of the code, then commit the cleaned file.
=======
>>>>>>> 309bdf27
<|MERGE_RESOLUTION|>--- conflicted
+++ resolved
@@ -58,15 +58,6 @@
 * **Custom Reports** – Generate bespoke CSV exports filtered by date ranges, contribution types, and class groupings.
 * **Danger Zone** – A secure utility wipes local storage for a clean slate when necessary.
 
-<<<<<<< HEAD
-#### Live SharePoint Synchronization
-
-* **Two-Way Sync** – When an administrator signs in with Microsoft 365, the app now reads from and writes to the configured SharePoint lists in real time so updates from multiple users stay in lock-step.
-* **Automatic Column Provisioning** – The finance list receives the `GMCTId`, `GMCTDate`, `GMCTMemberId`, `GMCTMemberName`, `GMCTType`, `GMCTFund`, `GMCTMethod`, `GMCTAmount`, and `GMCTNote` columns automatically during the first sync.
-* **Conflict-Free Merging** – Local, offline edits remain cached and are reconciled with the authoritative SharePoint copy as soon as connectivity is restored.
-
-=======
->>>>>>> 309bdf27
 ### 3. Technical Architecture & Design
 
 * **Framework** – React with TypeScript delivers a type-safe, component-based SPA.
@@ -74,11 +65,7 @@
 * **Styling** – Tailwind CSS provides responsive, utility-first styling across the interface.
 * **Data Persistence** – Local Storage serves as the offline-first datastore for all records.
 * **Data Integrity** – All persisted or imported data flows through sanitizer utilities to enforce expected shapes and prevent corruption.
-<<<<<<< HEAD
-* **Optional Cloud Sync** – Microsoft Authentication Library (MSAL) connects to Microsoft 365; when signed in, the app now performs continuous two-way synchronization with SharePoint Lists through the `sharepoint.ts` service. Default locations ship in `constants.ts`, but administrators can update the SharePoint site and list names at runtime from **Settings → SharePoint Storage** or the **Utilities → SharePoint Tools** panel.
-=======
 * **Optional Cloud Sync** – Microsoft Authentication Library (MSAL) connects to Microsoft 365; when signed in, the app syncs data with SharePoint Lists through the `sharepoint.ts` service. Configuration lives in `constants.ts`.
->>>>>>> 309bdf27
 
 ### 4. Deployment & Setup
 
@@ -200,20 +187,6 @@
 3.  Open a pull request targeting `main` and review the diffs as usual.
 4.  Once the pull request is merged, the merge commit lands on `main` and automatically triggers the GitHub Actions deployment workflow—no extra manual steps required.
 
-<<<<<<< HEAD
-#### If `git push` fails because `origin` is missing
-
-When you work from a fresh folder or copy files into a new directory, Git might not know which remote repository to use. If you run `git push` or `git pull` and see an error like `fatal: 'origin' does not appear to be a git repository`, add the remote with the following commands (replace the placeholders with your GitHub path):
-
-```bash
-git remote add origin https://github.com/<your-username>/<repository-name>.git
-git push -u origin main
-```
-
-The first command tells Git where the repository lives online. The second command uploads your `main` branch and remembers that `origin/main` is the default upstream, so future pushes only need `git push`.
-
-=======
->>>>>>> 309bdf27
 ### Step 3.3: Enable GitHub Pages
 
 1.  In your repository, go to the **"Settings"** tab.
@@ -250,23 +223,3 @@
 1.  Open your repository on GitHub and review the **Actions → Deploy to GitHub Pages** workflow run for the most recent commit. Resolve any build errors reported there.
 2.  Confirm **Settings → Pages → Build and deployment → Source** is set to **GitHub Actions**. If it is set to "Deploy from a branch", GitHub will host the uncompiled TypeScript files and the app will never start.
 3.  After a successful deploy, force-refresh your browser (`Ctrl+Shift+R` on Windows/Linux or `Cmd+Shift+R` on macOS) to make sure you are loading the newest bundle.
-<<<<<<< HEAD
-
----
-
-## Appendix: Working with Git Changes
-
-### Preventing repeated merge conflicts
-
-Conflicts usually appear when two different edits touch the same file but GitHub cannot decide how to merge them. You can reduce how often they appear by following this routine whenever you update the project:
-
-1. **Pull the latest `main` branch first.** In the GitHub UI, download the newest files before uploading your edits. In a local clone, run `git pull origin main` before you start changing files.
-2. **Edit and save your updates.** Make your changes only after you are sure you have the current files.
-3. **Commit or upload the refreshed copy.** When you push or upload, you will be sending GitHub an updated version that already includes the latest work, so it will not conflict with the new commit from someone else.
-4. **Resolve conflicts once, then repeat the steps above.** After you fix a conflict, make sure to pull again before the next round of edits. That prevents the same conflict from reappearing the next time you upload.
-
-### What do red lines mean on GitHub?
-
-When you review a change on GitHub (for example in a pull request or the file history), the platform highlights **removed or replaced lines in red** and **new lines in green**. Seeing red does not mean the application is broken—it only shows which lines are being deleted compared with the previous version. If you ever see literal conflict markers like `<<<<<<<` or `>>>>>>>` inside a file, those markers mean Git could not merge changes automatically. Remove the markers and choose the correct version of the code, then commit the cleaned file.
-=======
->>>>>>> 309bdf27
