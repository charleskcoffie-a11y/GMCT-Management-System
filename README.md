# GMCT Management System - Setup & Deployment Guide

This guide provides step-by-step instructions to configure and deploy the GMCT Management System. Following these steps will connect the app to your Microsoft 365 account for live cloud storage (via SharePoint) and host it on a private, shareable website (via GitHub Pages).

---

## Application Overview

### 1. High-Level Purpose

The GMCT Management System replaces manual spreadsheets with a centralized, role-aware record-keeping platform. It streamlines administrative tasks, surfaces financial and attendance trends, and keeps sensitive membership information secure while remaining accessible to the appropriate team members.

### 2. Core Features & Functionality

The single-page application exposes dedicated modules through a navigation sidebar. Each role unlocks a tailored toolset:

#### User Roles & Access Control

* **Admin** – Full-system oversight, including user management, configuration, and complete data access.
* **Finance** – Manages financial records and the member directory, and reviews reports.
* **Class Leader** – Views the directory and records attendance for their assigned class.
* **Statistician** – Views the directory and maintains the detailed Weekly History reports.

#### Financial Record Management

* **Data Entry Dashboard** – A dedicated Financial Records tab lists all contributions with sorting and filtering controls.
* **Smart Entry Modal** – Intelligent member lookup ensures clean data entry via a searchable datalist.
* **Full CRUD** – Create, review, edit, and delete financial entries, with confirmation safeguards before deletions.
* **Filtering & Sorting** – Narrow results by member, class, contribution type, and date range; all major columns support sorting.

#### Member Directory

* **Centralized Records** – The directory tab shows every member along with their class assignments.
* **CRUD Operations** – Admin and Finance roles can add, edit, or remove members.
* **Search & Filter** – Quickly locate members by name or class number.
* **CSV Import** – Bulk onboarding is available through a CSV upload utility.

#### Attendance Tracking & Reporting

* **Attendance Marking** – Class Leaders record statuses (Present, Absent, Sick, Travel, Catechumen) for each member by date.
* **Admin Reporting** – Finance and Admin roles review rollups and per-member statuses for a selected day.
* **Individual History** – Drill into a member’s complete attendance record directly from the report view.

#### Weekly Service History

* **Comprehensive Form** – Statisticians capture service details (date, preacher, liturgist, memory text, sermon topic, sermon summary, highlights), structured attendance (adult men/women, children, adherents, catechumens, visitor totals and names), special visitor bios, announcement key points, donation descriptions, and notes about new members or events.
* **Record Management** – Browse, edit, or remove historical weekly reports as needed.

#### Data Insights & Visualization

* **Dashboard Metrics** – Highlight cards summarize total contributions, entry counts, and average gift size.
* **Interactive Charts** – Recharts visualizations plot monthly giving trends and contribution type breakdowns.

#### Data Management & Utilities

* **Import/Export** – Financial records and member data can be imported from CSV and exported to CSV or JSON.
* **Full Backup & Restore** – Admins can export all application state to JSON and restore from that backup.
* **Custom Reports** – Generate bespoke CSV exports filtered by date ranges, contribution types, and class groupings.
* **Danger Zone** – A secure utility wipes local storage for a clean slate when necessary.

### 3. Technical Architecture & Design

* **Framework** – React with TypeScript delivers a type-safe, component-based SPA.
* **Build Tooling** – Vite powers rapid local development and optimized production bundles.
* **Styling** – Tailwind CSS provides responsive, utility-first styling across the interface.
* **Data Persistence** – Local Storage serves as the offline-first datastore for all records.
* **Data Integrity** – All persisted or imported data flows through sanitizer utilities to enforce expected shapes and prevent corruption.
* **Optional Cloud Sync** – Microsoft Authentication Library (MSAL) connects to Microsoft 365; when signed in, the app syncs data with SharePoint Lists through the `sharepoint.ts` service. Configuration lives in `constants.ts`.

### 4. Deployment & Setup

* **Hosting** – Designed for GitHub Pages deployment.
* **Automation** – A GitHub Actions workflow (`.github/workflows/deploy.yml`) builds and publishes the Vite bundle on every push to `main`.
* **Documentation** – This README walks administrators through Azure AD registration, SharePoint provisioning, credential configuration, and secure deployment.

<<<<<<< HEAD
---

=======
>>>>>>> 5b442fe6
## Part 1: Azure & SharePoint Setup (One-Time)

This part creates the necessary cloud infrastructure in your organization's Microsoft 365 account. You only need to do this once.

### Step 1.1: Register an Application in Azure AD

First, you need to register the application in Azure Active Directory (AD). This allows the app to securely sign in and access your data with permission.

1.  Navigate to the [Azure Portal](https://portal.azure.com) and sign in with an administrator account.
2.  In the search bar, type `App registrations` and select it.
3.  Click **"+ New registration"**.
4.  **Name:** Enter a name for the application, such as `GMCT Management System`.
5.  **Supported account types:** Select **"Accounts in this organizational directory only (Single tenant)"**. This is the most secure option.
6.  **Redirect URI:** Leave this blank for now. We will add it after deploying the app.
7.  Click **"Register"**.

After the app is created, you will be taken to its overview page. **Copy the following two values** and save them in a temporary text file. You will need them in Part 2.
*   `Application (client) ID`
*   `Directory (tenant) ID`

### Step 1.2: Configure API Permissions for Microsoft Graph

Now, you must grant the application permission to read user profiles and interact with SharePoint.

1.  In your new app registration, go to the **"API permissions"** page from the left-hand menu.
2.  Click **"+ Add a permission"**, then select **"Microsoft Graph"**.
3.  Choose **"Delegated permissions"**.
4.  In the "Select permissions" search box, find and add the following three permissions:
    *   `User.Read` (Allows users to sign in)
    *   `Sites.ReadWrite.All` (Allows reading/writing to SharePoint sites and lists)
    *   `Files.ReadWrite.AppFolder` (Allows file operations if needed in the future)
5.  Click **"Add permissions"**.
6.  Finally, click the **"Grant admin consent for [Your Organization Name]"** button, and confirm by clicking **"Yes"**. The status for all permissions should now show a green checkmark.

### Step 1.3: Create SharePoint Lists for Storage

The application will store its data in lists on a SharePoint site.

1.  Navigate to the SharePoint site you want to use for storage. **Copy the URL of this site's homepage** and save it for Part 2.
2.  From your SharePoint site, click **"+ New"** and select **"List"**.
3.  Choose **"Blank list"**.
4.  **Name:** `Members_DataBase`. Click **"Create"**.
5.  In the new list, the `Title` column already exists. Click the gear icon > **"List settings"** > click on the **"Title"** column and rename it to `Name`. Click **OK**.
6.  Back in the list view, click **"+ Add column"** > **"Single line of text"**. Name it `ID` and click **Save**.
7.  Click **"+ Add column"** > **"Single line of text"**. Name it `ClassNumber` and click **Save**.
8.  Create a second list named `Finance_Records` using the same process. Its columns will be configured automatically by the app in future updates.

---

## Part 2: Application Code Configuration

Now, you'll update the app's code with the values you just gathered.

1.  Open the `constants.ts` file in a text editor.
2.  Find the following lines and replace the placeholder text with your actual credentials:

    ```javascript
    // Paste the 'Application (client) ID' from Step 1.1
    export const MSAL_CLIENT_ID = "YOUR_CLIENT_ID_HERE";
    
    // Paste the 'Directory (tenant) ID' from Step 1.1
    export const MSAL_TENANT_ID = "YOUR_TENANT_ID_HERE";
    
    // Paste the SharePoint Site homepage URL from Step 1.3
    export const SHAREPOINT_SITE_URL = "https://yourtenant.sharepoint.com/sites/YourSite";

    // These should match the names from Step 1.3 exactly
    export const SHAREPOINT_MEMBERS_LIST_NAME = "Members_DataBase";
    export const SHAREPOINT_ENTRIES_LIST_NAME = "Finance_Records";
    ```
3.  Save the `constants.ts` file.

---

## Part 3: Deployment to GitHub Pages

This part uploads the configured application to a private website that you can share with your team.

### Step 3.1: Create a Private GitHub Repository

1.  Log in to your GitHub account.
2.  Click the **"+"** icon in the top-right corner and select **"New repository"**.
3.  **Repository name:** `gmct-records-app` (or a name of your choice).
4.  Select the **"Private"** option to protect your configuration details.
5.  Click **"Create repository"**.

### Step 3.2: Upload the Application Files

You can either upload through the GitHub web UI, work through a pull request, or push from your local machine. The key requirement is that the `main` branch contains all of the source files (including `App.tsx`, `components/`, and the edited `constants.ts`). A GitHub Actions workflow included with this project will take care of building the optimized production bundle and publishing it, so you **should not** commit the `dist/` folder yourself.

**Option A – Upload in the browser**

1.  In your new repository, click **"Add file"** > **"Upload files"**.
2.  Drag and drop **all application files and folders** into the upload area. This includes the `constants.ts` file you just edited.
3.  Click **"Commit changes"**.

**Option B – Push from your computer**

1.  Clone the empty repository to your machine: `git clone https://github.com/<your-username>/<repository-name>.git`
2.  Copy this project into the cloned folder, run `npm install`, and verify it builds locally with `npm run build`.
3.  Commit all files (except `dist/`) and push them to the `main` branch.

**Option C – Use a pull request workflow**

1.  Create a feature branch from `main` (for example, `git checkout -b feature/update-dashboard`).
2.  Commit your changes to that branch and push it to GitHub.
3.  Open a pull request targeting `main` and review the diffs as usual.
4.  Once the pull request is merged, the merge commit lands on `main` and automatically triggers the GitHub Actions deployment workflow—no extra manual steps required.

### Step 3.3: Enable GitHub Pages

1.  In your repository, go to the **"Settings"** tab.
2.  On the left menu, click **"Pages"**.
3.  Under **"Build and deployment"**, choose **Source → GitHub Actions** and click **"Save"**. _Do not_ select the old "Deploy from a branch" option—if you do, GitHub Pages will serve the raw TypeScript files and the site will stay on the "Loading Application…" screen.
4.  After each push to `main`, open the **Actions** tab and wait for the **Deploy to GitHub Pages** workflow to finish. You should also see a successful deployment listed under **Deployments → github-pages** on the right side of your repository home page. Once it succeeds, reload the **Settings → Pages** screen. A green box will appear with your live website URL. **Copy this URL.** It will look like `https://<your-username>.github.io/<repository-name>/`.

### Step 3.4: Update Azure AD Redirect URI (Final Step)

Finally, tell Azure that your new website URL is allowed to handle sign-ins.

1.  Go back to your **App Registration** in the [Azure Portal](https://portal.azure.com).
2.  Go to the **"Authentication"** page.
3.  Click **"+ Add a platform"**, then select **"Single-page application (SPA)"**.
4.  In the **"Redirect URIs"** box, paste the GitHub Pages URL you copied in the previous step.
5.  Click **"Configure"** at the bottom.

---

## Part 4: Share Your App!

Your application is now live and fully configured.

*   You can now share the GitHub Pages URL with your team members.
*   They can open the link, sign in with their assigned user accounts, and start using the application immediately with no setup required.
*   When a user signs in with their Microsoft account, the app will connect to your SharePoint lists to sync member data.

---

## Troubleshooting

If the GitHub Pages site displays **"Loading Application…"** for more than a few seconds:

1.  Open your repository on GitHub and review the **Actions → Deploy to GitHub Pages** workflow run for the most recent commit. Resolve any build errors reported there.
2.  Confirm **Settings → Pages → Build and deployment → Source** is set to **GitHub Actions**. If it is set to "Deploy from a branch", GitHub will host the uncompiled TypeScript files and the app will never start.
3.  After a successful deploy, force-refresh your browser (`Ctrl+Shift+R` on Windows/Linux or `Cmd+Shift+R` on macOS) to make sure you are loading the newest bundle.
<<<<<<< HEAD

If you ever see Git merge conflict markers (for example, `<<<<<<<` or `>>>>>>>`) inside `README.md`, open the file in your editor, remove the markers, and keep the instructions that match your current deployment method. Save the resolved file, run `git add README.md`, and create a new commit to finalize the fix.
=======
>>>>>>> 5b442fe6
<|MERGE_RESOLUTION|>--- conflicted
+++ resolved
@@ -73,11 +73,6 @@
 * **Automation** – A GitHub Actions workflow (`.github/workflows/deploy.yml`) builds and publishes the Vite bundle on every push to `main`.
 * **Documentation** – This README walks administrators through Azure AD registration, SharePoint provisioning, credential configuration, and secure deployment.
 
-<<<<<<< HEAD
----
-
-=======
->>>>>>> 5b442fe6
 ## Part 1: Azure & SharePoint Setup (One-Time)
 
 This part creates the necessary cloud infrastructure in your organization's Microsoft 365 account. You only need to do this once.
@@ -223,8 +218,3 @@
 1.  Open your repository on GitHub and review the **Actions → Deploy to GitHub Pages** workflow run for the most recent commit. Resolve any build errors reported there.
 2.  Confirm **Settings → Pages → Build and deployment → Source** is set to **GitHub Actions**. If it is set to "Deploy from a branch", GitHub will host the uncompiled TypeScript files and the app will never start.
 3.  After a successful deploy, force-refresh your browser (`Ctrl+Shift+R` on Windows/Linux or `Cmd+Shift+R` on macOS) to make sure you are loading the newest bundle.
-<<<<<<< HEAD
-
-If you ever see Git merge conflict markers (for example, `<<<<<<<` or `>>>>>>>`) inside `README.md`, open the file in your editor, remove the markers, and keep the instructions that match your current deployment method. Save the resolved file, run `git add README.md`, and create a new commit to finalize the fix.
-=======
->>>>>>> 5b442fe6
