--- conflicted
+++ resolved
@@ -16,17 +16,6 @@
       },
       build: {
         target: 'es2019',
-<<<<<<< HEAD
-        rollupOptions: {
-          output: {
-            inlineDynamicImports: true,
-            entryFileNames: 'assets/index.js',
-            chunkFileNames: 'assets/index.js',
-            assetFileNames: 'assets/[name][extname]',
-          },
-        },
-=======
->>>>>>> 602478ba
       },
       define: {
         'process.env.API_KEY': JSON.stringify(env.GEMINI_API_KEY),
