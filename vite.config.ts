--- conflicted
+++ resolved
@@ -13,14 +13,6 @@
       plugins: [react()],
       esbuild: {
         target: 'es2017',
-<<<<<<< HEAD
-      },
-      build: {
-        target: 'es2017',
-        modulePreload: {
-          polyfill: true,
-        },
-=======
         supported: {
           'optional-chain': false,
           'nullish-coalescing': false,
@@ -28,7 +20,6 @@
       },
       build: {
         target: 'es2017',
->>>>>>> b4d1713b
       },
       define: {
         'process.env.API_KEY': JSON.stringify(env.GEMINI_API_KEY),
