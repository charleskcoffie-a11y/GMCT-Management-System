import path from 'path';
import { defineConfig, loadEnv } from 'vite';
import react from '@vitejs/plugin-react';

export default defineConfig(({ mode }) => {
    const env = loadEnv(mode, '.', '');
    return {
      base: './',
      server: {
        port: 3000,
        host: '0.0.0.0',
      },
      plugins: [react()],
      esbuild: {
        target: 'es2019',
      },
      build: {
        target: 'es2019',
<<<<<<< HEAD
        rollupOptions: {
          output: {
            inlineDynamicImports: true,
          },
        },
=======
>>>>>>> 63570a9b
      },
      define: {
        'process.env.API_KEY': JSON.stringify(env.GEMINI_API_KEY),
        'process.env.GEMINI_API_KEY': JSON.stringify(env.GEMINI_API_KEY)
      },
      resolve: {
        alias: {
          '@': path.resolve(__dirname, '.'),
        }
      }
    };
});<|MERGE_RESOLUTION|>--- conflicted
+++ resolved
@@ -16,14 +16,6 @@
       },
       build: {
         target: 'es2019',
-<<<<<<< HEAD
-        rollupOptions: {
-          output: {
-            inlineDynamicImports: true,
-          },
-        },
-=======
->>>>>>> 63570a9b
       },
       define: {
         'process.env.API_KEY': JSON.stringify(env.GEMINI_API_KEY),
