--- conflicted
+++ resolved
@@ -159,11 +159,8 @@
             window.sessionStorage.removeItem('gmct-presence-id');
         }
     }, []);
-<<<<<<< HEAD
-=======
     const presenceIdRef = useRef<string | null>(null);
     const presenceIntervalRef = useRef<number | null>(null);
->>>>>>> 898bd8dd
 
     const beginSync = useCallback(() => {
         syncTaskCountRef.current += 1;
@@ -381,10 +378,7 @@
         if (!currentUser) {
             if (typeof window !== 'undefined') {
                 const existingId = getStoredPresenceId();
-<<<<<<< HEAD
-=======
                 const existingId = presenceStateRef.current.id ?? window.sessionStorage.getItem('gmct-presence-id');
->>>>>>> 898bd8dd
                 if (existingId) {
                     removePresenceRecord(existingId);
                 }
@@ -394,10 +388,7 @@
                 }
                 setStoredPresenceId(null);
             }
-<<<<<<< HEAD
-=======
             presenceStateRef.current.id = null;
->>>>>>> 898bd8dd
             setActiveUserCount(null);
             return;
         }
@@ -408,11 +399,6 @@
 
         const ensurePresence = () => {
             let presenceId = getStoredPresenceId();
-<<<<<<< HEAD
-            if (!presenceId) {
-                presenceId = generateId('presence');
-                setStoredPresenceId(presenceId);
-=======
             if (!presenceId) {
                 presenceId = generateId('presence');
                 setStoredPresenceId(presenceId);
@@ -425,7 +411,6 @@
                 presenceId = stored || generateId('presence');
                 presenceStateRef.current.id = presenceId;
                 window.sessionStorage.setItem('gmct-presence-id', presenceId);
->>>>>>> 898bd8dd
             }
             touchPresence(presenceId);
         };
@@ -450,10 +435,7 @@
 
         const handleBeforeUnload = () => {
             const id = getStoredPresenceId();
-<<<<<<< HEAD
-=======
             const id = presenceStateRef.current.id ?? window.sessionStorage.getItem('gmct-presence-id');
->>>>>>> 898bd8dd
             if (id) {
                 removePresenceRecord(id);
             }
@@ -472,12 +454,6 @@
                 presenceIntervalRef.current = null;
             }
             const id = getStoredPresenceId();
-<<<<<<< HEAD
-            if (id) {
-                removePresenceRecord(id);
-            }
-            setStoredPresenceId(null);
-=======
             if (id) {
                 removePresenceRecord(id);
             }
@@ -487,7 +463,6 @@
                 removePresenceRecord(id);
             }
             presenceStateRef.current.id = null;
->>>>>>> 898bd8dd
         };
     }, [currentUser, getStoredPresenceId, removePresenceRecord, setStoredPresenceId, touchPresence, updatePresenceCount]);
 
@@ -812,10 +787,7 @@
     const handleLogout = () => {
         if (typeof window !== 'undefined') {
             const id = getStoredPresenceId();
-<<<<<<< HEAD
-=======
             const id = presenceStateRef.current.id ?? window.sessionStorage.getItem('gmct-presence-id');
->>>>>>> 898bd8dd
             if (id) {
                 removePresenceRecord(id);
             }
@@ -825,10 +797,7 @@
                 presenceIntervalRef.current = null;
             }
         }
-<<<<<<< HEAD
-=======
         presenceStateRef.current.id = null;
->>>>>>> 898bd8dd
         setActiveUserCount(null);
         setCurrentUser(null);
         setIsNavOpen(false);
@@ -1056,19 +1025,13 @@
                 return (
                     <div className="space-y-6">
                         <div className="flex flex-col gap-5 lg:flex-row lg:items-start lg:justify-between">
-<<<<<<< HEAD
-=======
                         <div className="flex flex-col gap-4 lg:flex-row lg:items-start lg:justify-between">
->>>>>>> 898bd8dd
                             <div>
                                 <h2 className="text-2xl font-bold text-slate-800">Financial Records</h2>
                                 <p className="text-sm text-slate-500">Manage contributions, secure exports, and quick imports from this view.</p>
                             </div>
                             <div className="flex flex-col items-stretch gap-4 sm:self-end">
-<<<<<<< HEAD
-=======
                             <div className="flex flex-col items-stretch gap-3 sm:flex-row sm:flex-wrap sm:items-center sm:justify-end">
->>>>>>> 898bd8dd
                                 <button
                                     type="button"
                                     onClick={() => { setSelectedEntry(null); setIsModalOpen(true); }}
@@ -1077,10 +1040,7 @@
                                     Add New Entry
                                 </button>
                                 <div className="flex flex-wrap gap-2 sm:justify-end pt-2 border-t border-indigo-100">
-<<<<<<< HEAD
-=======
                                 <div className="flex flex-wrap gap-2 sm:justify-end">
->>>>>>> 898bd8dd
                                     <button
                                         type="button"
                                         onClick={() => handleExport('csv')}
@@ -1178,9 +1138,6 @@
                                 <tbody>{recordRows}</tbody>
                            </table>
                         </div>
-<<<<<<< HEAD
-                        
-=======
                         <div className="mt-4 rounded-3xl shadow-lg border border-white/60 bg-gradient-to-br from-white via-slate-50 to-slate-100/70 px-6 py-5">
                             <div className="flex flex-col gap-4 sm:flex-row sm:items-center sm:justify-between">
                                 <div>
@@ -1194,7 +1151,6 @@
                             </div>
                             <p className="mt-3 text-xs text-slate-500 leading-relaxed">{filtersSummary}</p>
                         </div>
->>>>>>> 898bd8dd
                     </div>
                 );
             }
