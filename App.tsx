// App.tsx
import React, { useState, useEffect, useMemo, useRef, useCallback } from 'react';
import Header from './components/Header';
import Dashboard from './components/Dashboard';
import Members from './components/Members';
import Insights from './components/Insights';
import SettingsTab from './components/Settings';
import Login from './components/Login';
import UsersTab from './components/Users';
import AdminLandingPage from './components/AdminLandingPage';
import Attendance from './components/Attendance';
import AdminAttendanceView from './components/AdminAttendanceView';
import Utilities from './components/Utilities';
import EntryModal from './components/EntryModal';
import WeeklyHistory from './components/WeeklyHistory';
import ConfirmationModal from './components/ConfirmationModal';
import SyncStatus from './components/SyncStatus';
import TasksTab from './components/TasksTab';

import { useLocalStorage } from './hooks/useLocalStorage';
import {
    toCsv,
    fromCsv,
    sanitizeEntry,
    sanitizeMember,
    sanitizeUser,
    sanitizeSettings,
    formatCurrency,
    sanitizeWeeklyHistoryRecord,
    sanitizeEntriesCollection,
    sanitizeMembersCollection,
    sanitizeUsersCollection,
    sanitizeAttendanceCollection,
    sanitizeWeeklyHistoryCollection,
    sanitizeString,
    ENTRY_TYPE_VALUES,
    entryTypeLabel,
    generateId,
} from './utils';
import type {
    Entry,
    Member,
    Settings,
    User,
    Tab,
    CloudState,
    AttendanceRecord,
    EntryType,
    WeeklyHistoryRecord,
    UserRole,
} from './types';
import { msalSilentSignIn } from './services/oneDrive';
import {
    loadEntriesFromSharePoint,
    loadMembersFromSharePoint,
    upsertEntryToSharePoint,
    deleteEntryFromSharePoint,
    upsertMemberToSharePoint,
    deleteMemberFromSharePoint,
    resetContextCache,
} from './services/sharepoint';
import { clearAllTaskData } from './services/tasksStorage';
import {
    DEFAULT_CURRENCY,
    DEFAULT_MAX_CLASSES,
    DEFAULT_SHAREPOINT_SITE_URL,
    DEFAULT_SHAREPOINT_ENTRIES_LIST_NAME,
    DEFAULT_SHAREPOINT_MEMBERS_LIST_NAME,
    DEFAULT_SHAREPOINT_HISTORY_LIST_NAME,
    DEFAULT_SHAREPOINT_TASKS_LIST_NAME,
} from './constants';

// Initial Data
const INITIAL_USERS: User[] = [
    { username: 'Admin', password: 'GMCT', role: 'admin' },
    { username: 'FinanceUser', password: 'password', role: 'finance' },
    { username: 'ClassLeader1', password: 'password', role: 'class-leader', classLed: '1' },
    { username: 'Statistician', password: 'Stats', role: 'statistician' },
];
const INITIAL_SETTINGS: Settings = {
    currency: DEFAULT_CURRENCY,
    maxClasses: DEFAULT_MAX_CLASSES,
    enforceDirectory: true,
    sharePointSiteUrl: DEFAULT_SHAREPOINT_SITE_URL,
    sharePointEntriesListName: DEFAULT_SHAREPOINT_ENTRIES_LIST_NAME,
    sharePointMembersListName: DEFAULT_SHAREPOINT_MEMBERS_LIST_NAME,
    sharePointHistoryListName: DEFAULT_SHAREPOINT_HISTORY_LIST_NAME,
    sharePointTasksListName: DEFAULT_SHAREPOINT_TASKS_LIST_NAME,
};

// Define the keys we can sort the financial records table by
type SortKey = 'date' | 'memberName' | 'type' | 'amount' | 'classNumber';

const PRESENCE_STORAGE_KEY = 'gmct-presence';
const PRESENCE_TIMEOUT_MS = 60_000;

const App: React.FC = () => {
    // --- State Management ---
    const [entries, setEntries] = useLocalStorage<Entry[]>('gmct-entries', [], (data) => Array.isArray(data) ? data.map(sanitizeEntry) : []);
    const [members, setMembers] = useLocalStorage<Member[]>('gmct-members', [], (data) => Array.isArray(data) ? data.map(sanitizeMember) : []);
    const [users, setUsers] = useLocalStorage<User[]>('gmct-users', INITIAL_USERS, (data) => Array.isArray(data) && data.length > 0 ? data.map(sanitizeUser) : INITIAL_USERS);
    const [settings, setSettings] = useLocalStorage<Settings>('gmct-settings', INITIAL_SETTINGS, sanitizeSettings);
    const [attendance, setAttendance] = useLocalStorage<AttendanceRecord[]>('gmct-attendance', [], (data) => Array.isArray(data) ? data : []);
    const [weeklyHistory, setWeeklyHistory] = useLocalStorage<WeeklyHistoryRecord[]>('gmct-weekly-history', [], (data) => Array.isArray(data) ? data.map(sanitizeWeeklyHistoryRecord) : []);
    
    const [currentUser, setCurrentUser] = useState<User | null>(null);
    const [loginError, setLoginError] = useState<string | null>(null);
    const [activeTab, setActiveTab] = useState<Tab>('home');
    const [isModalOpen, setIsModalOpen] = useState(false);
    const [selectedEntry, setSelectedEntry] = useState<Entry | null>(null);
    const [isConfirmModalOpen, setIsConfirmModalOpen] = useState(false);
    const [entryToDeleteId, setEntryToDeleteId] = useState<string | null>(null);
    const [syncMessage, setSyncMessage] = useState<string | null>(null);
    const [lastSyncedAt, setLastSyncedAt] = useState<number | null>(null);
    const [, setIsNavOpen] = useState(false);
    const [lastAttendanceSavedAt, setLastAttendanceSavedAt] = useState<number | null>(null);
    const [isOffline, setIsOffline] = useState<boolean>(() => {
        if (typeof navigator === 'undefined') return false;
        return !navigator.onLine;
    });
    const [shouldResync, setShouldResync] = useState(0);
    const [activeSyncTasks, setActiveSyncTasks] = useState(0);
    const [recordsDataSource, setRecordsDataSource] = useState<'sharepoint' | 'local'>('local');
    const [isImportConfirmOpen, setIsImportConfirmOpen] = useState(false);
    const [currentDate, setCurrentDate] = useState(() => new Date());
    const [activeUserCount, setActiveUserCount] = useState<number | null>(null);
    
    // -- Sorting & Filtering State for Financial Records --
    const [sortConfig, setSortConfig] = useState<{ key: SortKey; direction: 'asc' | 'desc' }>({ key: 'date', direction: 'desc' });
    const [searchFilter, setSearchFilter] = useState('');
    const [classFilter, setClassFilter] = useState('all');
    const [typeFilter, setTypeFilter] = useState<EntryType | 'all'>('all');
    const [startDateFilter, setStartDateFilter] = useState('');
    const [endDateFilter, setEndDateFilter] = useState('');


    const [cloud, setCloud] = useState<CloudState>({ ready: false, signedIn: false, message: '' });

    const syncTaskCountRef = useRef(0);
    const entrySyncRef = useRef(new Map<string, { signature: string; entry: Entry }>());
    const memberSyncRef = useRef(new Map<string, { signature: string; member: Member }>());
    const recordFileInputRef = useRef<HTMLInputElement | null>(null);
<<<<<<< HEAD
    const presenceStateRef = useRef<{ id: string | null }>({ id: null });
=======
    const presenceIdRef = useRef<string | null>(null);
>>>>>>> f225ff5a
    const presenceIntervalRef = useRef<number | null>(null);

    const beginSync = useCallback(() => {
        syncTaskCountRef.current += 1;
        setActiveSyncTasks(syncTaskCountRef.current);
    }, []);

    const endSync = useCallback(() => {
        syncTaskCountRef.current = Math.max(0, syncTaskCountRef.current - 1);
        setActiveSyncTasks(syncTaskCountRef.current);
    }, []);

    const computeEntrySignature = useCallback((entry: Entry) => {
        const sanitized = sanitizeEntry(entry);
        return JSON.stringify({
            id: sanitized.id,
            spId: sanitized.spId ?? null,
            date: sanitized.date,
            memberID: sanitized.memberID,
            memberName: sanitized.memberName,
            type: sanitized.type,
            fund: sanitized.fund,
            method: sanitized.method,
            amount: sanitized.amount,
            note: sanitized.note ?? '',
        });
    }, []);

    const computeMemberSignature = useCallback((member: Member) => {
        const sanitized = sanitizeMember(member);
        return JSON.stringify({
            id: sanitized.id,
            spId: sanitized.spId ?? null,
            name: sanitized.name,
            classNumber: sanitized.classNumber ?? '',
        });
    }, []);

    const mergeEntriesFromCloud = useCallback((localEntries: Entry[], remoteEntries: Entry[]) => {
        const sanitizedRemote = remoteEntries.map(remote => sanitizeEntry(remote));
        const remoteMap = new Map(sanitizedRemote.map(remote => [remote.id, remote]));

        const merged = localEntries.map(local => {
            const remote = remoteMap.get(local.id);
            if (remote) {
                remoteMap.delete(local.id);
                return { ...local, ...remote };
            }
            return local;
        });

        for (const remote of remoteMap.values()) {
            merged.push(remote);
        }

        const cache = entrySyncRef.current;
        cache.clear();
        for (const entry of merged) {
            const sanitized = sanitizeEntry(entry);
            cache.set(sanitized.id, { signature: computeEntrySignature(sanitized), entry: sanitized });
        }

        return merged;
    }, [computeEntrySignature]);

    const mergeMembersFromCloud = useCallback((localMembers: Member[], remoteMembers: Member[]) => {
        const sanitizedRemote = remoteMembers.map(remote => sanitizeMember(remote));
        const remoteMap = new Map(sanitizedRemote.map(remote => [remote.id, remote]));

        const merged = localMembers.map(local => {
            const remote = remoteMap.get(local.id);
            if (remote) {
                remoteMap.delete(local.id);
                return { ...local, ...remote };
            }
            return local;
        });

        for (const remote of remoteMap.values()) {
            merged.push(remote);
        }

        const cache = memberSyncRef.current;
        cache.clear();
        for (const member of merged) {
            const sanitized = sanitizeMember(member);
            cache.set(sanitized.id, { signature: computeMemberSignature(sanitized), member: sanitized });
        }

        return merged;
    }, [computeMemberSignature]);

    const readPresenceMap = useCallback((): Record<string, number> => {
        if (typeof window === 'undefined') {
            return {};
        }
        try {
            const raw = window.localStorage.getItem(PRESENCE_STORAGE_KEY);
            if (!raw) {
                return {};
            }
            const parsed = JSON.parse(raw) as Record<string, number>;
            if (!parsed || typeof parsed !== 'object') {
                return {};
            }
            const now = Date.now();
            const fresh: Record<string, number> = {};
            let mutated = false;
            for (const [key, value] of Object.entries(parsed)) {
                if (typeof value === 'number' && now - value < PRESENCE_TIMEOUT_MS) {
                    fresh[key] = value;
                } else {
                    mutated = true;
                }
            }
            if (mutated) {
                window.localStorage.setItem(PRESENCE_STORAGE_KEY, JSON.stringify(fresh));
            }
            return fresh;
        } catch (error) {
            console.warn('Unable to read presence map.', error);
            return {};
        }
    }, []);

    const updatePresenceCount = useCallback(() => {
        if (typeof window === 'undefined') {
            setActiveUserCount(null);
            return;
        }
        const map = readPresenceMap();
        setActiveUserCount(Object.keys(map).length);
    }, [readPresenceMap]);

    const touchPresence = useCallback((id: string) => {
        if (!id || typeof window === 'undefined') {
            return;
        }
        try {
            const map = readPresenceMap();
            map[id] = Date.now();
            window.localStorage.setItem(PRESENCE_STORAGE_KEY, JSON.stringify(map));
            setActiveUserCount(Object.keys(map).length);
        } catch (error) {
            console.error('Failed to update presence heartbeat', error);
            setActiveUserCount(null);
        }
    }, [readPresenceMap]);

    const removePresenceRecord = useCallback((id: string | null) => {
        if (!id || typeof window === 'undefined') {
            return;
        }
        try {
            const map = readPresenceMap();
            if (map[id]) {
                delete map[id];
                window.localStorage.setItem(PRESENCE_STORAGE_KEY, JSON.stringify(map));
                setActiveUserCount(Object.keys(map).length);
            }
        } catch (error) {
            console.error('Failed to clear presence record', error);
        }
    }, [readPresenceMap]);

    useEffect(() => {
        const attemptSilentSignin = async () => {
            const session = await msalSilentSignIn();
            if (session) {
                setCloud({ ready: true, signedIn: true, account: session.account, accessToken: session.accessToken, message: 'Signed in silently.' });
            } else {
                setCloud({ ready: true, signedIn: false, message: 'Ready for manual sign-in.' });
            }
        };
        attemptSilentSignin();
    }, []);

    useEffect(() => {
        setIsNavOpen(false);
    }, [activeTab]);

    useEffect(() => {
        if (typeof window === 'undefined') return;
        const handleOffline = () => {
            setIsOffline(true);
            setSyncMessage('Offline: changes will sync when connection returns.');
            setActiveSyncTasks(0);
            setRecordsDataSource('local');
        };
        const handleOnline = () => {
            setIsOffline(false);
            setSyncMessage('Connection restored. Syncing latest updates…');
            setShouldResync(prev => prev + 1);
        };
        window.addEventListener('offline', handleOffline);
        window.addEventListener('online', handleOnline);
        return () => {
            window.removeEventListener('offline', handleOffline);
            window.removeEventListener('online', handleOnline);
        };
    }, []);

    useEffect(() => {
        if (typeof window === 'undefined') return;
        const tick = () => setCurrentDate(new Date());
        const interval = window.setInterval(tick, 60_000);
        return () => window.clearInterval(interval);
    }, []);

    useEffect(() => {
        if (attendance.length === 0) return;
        setLastAttendanceSavedAt(prev => (prev === null ? Date.now() : prev));
    }, [attendance]);

    useEffect(() => {
        if (!currentUser) {
            if (typeof window !== 'undefined') {
                const existingId = presenceStateRef.current.id ?? window.sessionStorage.getItem('gmct-presence-id');
                if (existingId) {
                    removePresenceRecord(existingId);
                }
                if (presenceIntervalRef.current !== null) {
                    window.clearInterval(presenceIntervalRef.current);
                    presenceIntervalRef.current = null;
                }
                window.sessionStorage.removeItem('gmct-presence-id');
            }
            presenceStateRef.current.id = null;
            setActiveUserCount(null);
            return;
        }

        if (typeof window === 'undefined') {
            return;
        }

        const ensurePresence = () => {
            let presenceId = presenceStateRef.current.id;
            if (!presenceId) {
                const stored = window.sessionStorage.getItem('gmct-presence-id');
                presenceId = stored || generateId('presence');
                presenceStateRef.current.id = presenceId;
                window.sessionStorage.setItem('gmct-presence-id', presenceId);
            }
            touchPresence(presenceId);
        };

        ensurePresence();
        updatePresenceCount();

        const interval = window.setInterval(ensurePresence, 30_000);
        presenceIntervalRef.current = interval;

        const handleVisibility = () => {
            if (!document.hidden) {
                ensurePresence();
            }
        };

        const handleStorage = (event: StorageEvent) => {
            if (event.key === PRESENCE_STORAGE_KEY) {
                updatePresenceCount();
            }
        };

        const handleBeforeUnload = () => {
            const id = presenceStateRef.current.id ?? window.sessionStorage.getItem('gmct-presence-id');
            if (id) {
                removePresenceRecord(id);
            }
        };

        document.addEventListener('visibilitychange', handleVisibility);
        window.addEventListener('storage', handleStorage);
        window.addEventListener('beforeunload', handleBeforeUnload);

        return () => {
            document.removeEventListener('visibilitychange', handleVisibility);
            window.removeEventListener('storage', handleStorage);
            window.removeEventListener('beforeunload', handleBeforeUnload);
            if (presenceIntervalRef.current !== null) {
                window.clearInterval(presenceIntervalRef.current);
                presenceIntervalRef.current = null;
            }
            const id = presenceStateRef.current.id ?? window.sessionStorage.getItem('gmct-presence-id');
            if (id) {
                removePresenceRecord(id);
            }
            presenceStateRef.current.id = null;
        };
    }, [currentUser, removePresenceRecord, touchPresence, updatePresenceCount]);

    useEffect(() => {
        if (!cloud.signedIn || !cloud.accessToken) {
            entrySyncRef.current.clear();
            memberSyncRef.current.clear();
            resetContextCache();
            setSyncMessage(null);
            setLastSyncedAt(null);
            setActiveSyncTasks(0);
            setRecordsDataSource('local');
            return;
        }

        if (isOffline) {
            setSyncMessage('Offline: changes will sync when connection returns.');
            setRecordsDataSource('local');
            return;
        }

        let active = true;

        const hydrateFromSharePoint = async () => {
            beginSync();
            try {
                const [remoteEntries, remoteMembers] = await Promise.all([
                    loadEntriesFromSharePoint(cloud.accessToken!),
                    loadMembersFromSharePoint(cloud.accessToken!),
                ]);
                if (!active) return;
                setEntries(prev => mergeEntriesFromCloud(prev, remoteEntries));
                setMembers(prev => mergeMembersFromCloud(prev, remoteMembers));
                setSyncMessage(null);
                setLastSyncedAt(Date.now());
                setRecordsDataSource('sharepoint');
            } catch (error) {
                if (!active) return;
                console.error('Initial SharePoint sync failed', error);
                setSyncMessage(error instanceof Error ? error.message : 'Unable to sync with SharePoint right now.');
                setRecordsDataSource('local');
            } finally {
                if (active) {
                    endSync();
                }
            }
        };

        hydrateFromSharePoint();

        return () => {
            active = false;
        };
    }, [cloud.signedIn, cloud.accessToken, mergeEntriesFromCloud, mergeMembersFromCloud, isOffline, shouldResync]);

    useEffect(() => {
        if (!cloud.signedIn || !cloud.accessToken || isOffline) {
            return;
        }

        let active = true;

        const pushEntryChanges = async () => {
            beginSync();
            const known = entrySyncRef.current;
            const currentMap = new Map(entries.map(entry => [entry.id, entry]));
            const entriesSnapshot: Array<[string, { signature: string; entry: Entry }]> = Array.from(known.entries());

            for (const [id, stored] of entriesSnapshot) {
                if (!currentMap.has(id)) {
                    if (stored.entry.spId) {
                        try {
                            await deleteEntryFromSharePoint(stored.entry, cloud.accessToken!);
                        } catch (error) {
                            console.error('Failed to remove SharePoint entry', error);
                        }
                    }
                    known.delete(id);
                }
            }

            try {
                for (const entry of entries) {
                    const sanitized = sanitizeEntry(entry);
                    sanitized.spId = entry.spId;
                    const signature = computeEntrySignature(sanitized);
                    const cached = known.get(sanitized.id);
                    if (!cached || cached.signature !== signature) {
                        try {
                            const spId = await upsertEntryToSharePoint(sanitized, cloud.accessToken!);
                            if (!active) return;
                            const updatedEntry = { ...sanitized, spId: spId ?? sanitized.spId };
                            known.set(updatedEntry.id, { signature: computeEntrySignature(updatedEntry), entry: updatedEntry });
                            if (spId && sanitized.spId !== spId) {
                                setEntries(prev => prev.map(existing => existing.id === updatedEntry.id ? { ...existing, spId } : existing));
                            }
                            setSyncMessage(null);
                            setLastSyncedAt(Date.now());
                        } catch (error) {
                            if (!active) return;
                            console.error('Failed to sync entry to SharePoint', error);
                            setSyncMessage('Unable to upload some financial entries to SharePoint. They remain saved locally.');
                        }
                    }
                }
            } finally {
                if (active) {
                    endSync();
                }
            }
        };

        pushEntryChanges();

        return () => {
            active = false;
        };
    }, [entries, cloud.signedIn, cloud.accessToken, computeEntrySignature, setEntries, isOffline, shouldResync]);

    useEffect(() => {
        if (!cloud.signedIn || !cloud.accessToken || isOffline) {
            return;
        }

        let active = true;

        const pushMemberChanges = async () => {
            beginSync();
            const known = memberSyncRef.current;
            const currentMap = new Map(members.map(member => [member.id, member]));
            const membersSnapshot: Array<[string, { signature: string; member: Member }]> = Array.from(known.entries());

            for (const [id, stored] of membersSnapshot) {
                if (!currentMap.has(id)) {
                    if (stored.member.spId) {
                        try {
                            await deleteMemberFromSharePoint(stored.member, cloud.accessToken!);
                        } catch (error) {
                            console.error('Failed to remove SharePoint member', error);
                        }
                    }
                    known.delete(id);
                }
            }

            try {
                for (const member of members) {
                    const sanitized = sanitizeMember(member);
                    sanitized.spId = member.spId;
                    const signature = computeMemberSignature(sanitized);
                    const cached = known.get(sanitized.id);
                    if (!cached || cached.signature !== signature) {
                        try {
                            const spId = await upsertMemberToSharePoint(sanitized, cloud.accessToken!);
                            if (!active) return;
                            const updatedMember = { ...sanitized, spId: spId ?? sanitized.spId };
                            known.set(updatedMember.id, { signature: computeMemberSignature(updatedMember), member: updatedMember });
                            if (spId && sanitized.spId !== spId) {
                                setMembers(prev => prev.map(existing => existing.id === updatedMember.id ? { ...existing, spId } : existing));
                            }
                            setSyncMessage(null);
                            setLastSyncedAt(Date.now());
                        } catch (error) {
                            if (!active) return;
                            console.error('Failed to sync member to SharePoint', error);
                            setSyncMessage('Unable to sync some members to SharePoint. Data remains saved locally.');
                        }
                    }
                }
            } finally {
                if (active) {
                    endSync();
                }
            }
        };

        pushMemberChanges();

        return () => {
            active = false;
        };
    }, [members, cloud.signedIn, cloud.accessToken, computeMemberSignature, setMembers, isOffline, shouldResync]);

    // --- Derived State ---
    const membersMap = useMemo(() => new Map(members.map(m => [m.id, m])), [members]);

    const filteredAndSortedEntries = useMemo(() => {
        // 1. Filter the entries
        const filtered = entries.filter(entry => {
            if (searchFilter) {
                const query = searchFilter.toLowerCase();
                const member = membersMap.get(entry.memberID);
                const matchesName = entry.memberName.toLowerCase().includes(query);
                const matchesId = entry.memberID.toLowerCase().includes(query);
                const matchesDirectoryName = member ? member.name.toLowerCase().includes(query) : false;
                if (!matchesName && !matchesId && !matchesDirectoryName) return false;
            }
            if (typeFilter !== 'all' && entry.type !== typeFilter) return false;
            if (startDateFilter && entry.date < startDateFilter) return false;
            if (endDateFilter && entry.date > endDateFilter) return false;

            const member = membersMap.get(entry.memberID);
            if (classFilter !== 'all' && (!member || member.classNumber !== classFilter)) return false;
            
            return true;
        });

        // 2. Sort the filtered results
        const sortableEntries = [...filtered];
        sortableEntries.sort((a, b) => {
            let aValue: string | number;
            let bValue: string | number;

            if (sortConfig.key === 'classNumber') {
                const memberA = membersMap.get(a.memberID);
                const memberB = membersMap.get(b.memberID);
                aValue = parseInt(memberA?.classNumber || '0', 10) || 0;
                bValue = parseInt(memberB?.classNumber || '0', 10) || 0;
            } else {
                aValue = a[sortConfig.key as keyof Entry];
                bValue = b[sortConfig.key as keyof Entry];
            }
            
            let comparison = 0;
            if (typeof aValue === 'string' && typeof bValue === 'string') {
                comparison = aValue.localeCompare(bValue);
            } else if (aValue < bValue) {
                comparison = -1;
            } else if (aValue > bValue) {
                comparison = 1;
            }

            const result = comparison * (sortConfig.direction === 'asc' ? 1 : -1);

            // Secondary sort by date if primary keys are equal
            if (result === 0 && sortConfig.key !== 'date') {
                return b.date.localeCompare(a.date);
            }

            return result;
        });
        return sortableEntries;
    }, [entries, sortConfig, membersMap, searchFilter, classFilter, typeFilter, startDateFilter, endDateFilter]);

    const filteredTotalAmount = useMemo(() => {
        return filteredAndSortedEntries.reduce((sum, entry) => sum + entry.amount, 0);
    }, [filteredAndSortedEntries]);

    const dateFilterLabel = useMemo(() => {
        const formatDate = (value: string) => {
            const parsed = new Date(value);
            return Number.isNaN(parsed.getTime())
                ? value
                : parsed.toLocaleDateString(undefined, { year: 'numeric', month: 'short', day: 'numeric' });
        };

        if (startDateFilter && endDateFilter) {
            return `${formatDate(startDateFilter)} – ${formatDate(endDateFilter)}`;
        }
        if (startDateFilter) {
            return `From ${formatDate(startDateFilter)}`;
        }
        if (endDateFilter) {
            return `Through ${formatDate(endDateFilter)}`;
        }
        return 'All dates';
    }, [startDateFilter, endDateFilter]);

    const filtersSummary = useMemo(() => {
        const parts: string[] = [`Date: ${dateFilterLabel}`];
        if (typeFilter !== 'all') {
            parts.push(`Type: ${entryTypeLabel(typeFilter)}`);
        }
        if (classFilter !== 'all') {
            parts.push(`Class ${classFilter}`);
        }
        if (searchFilter.trim()) {
            parts.push('Keyword filter active');
        }
        return parts.join(' • ');
    }, [dateFilterLabel, typeFilter, classFilter, searchFilter]);

    const recordRows = useMemo(() => filteredAndSortedEntries.map(entry => {
        const member = membersMap.get(entry.memberID);

        return (
            <tr key={entry.id} className="bg-white border-b hover:bg-slate-50">
                <td className="px-6 py-4">{entry.date}</td>
                <td className="px-6 py-4 font-medium text-slate-900">{entry.memberName || '—'}</td>
                <td className="px-6 py-4 font-mono text-sm text-slate-600">{entry.memberID?.substring(0, 8) || '—'}</td>
                <td className="px-6 py-4 text-center">{member?.classNumber ? `Class ${member.classNumber}` : '—'}</td>
                <td className="px-6 py-4">{entryTypeLabel(entry.type)}</td>
                <td className="px-6 py-4">{formatCurrency(entry.amount, settings.currency)}</td>
                <td className="px-6 py-4 text-right">
                    <button
                        onClick={() => {
                            setSelectedEntry(entry);
                            setIsModalOpen(true);
                        }}
                        className="font-medium text-indigo-600 hover:underline"
                    >
                        Edit
                    </button>
                </td>
            </tr>
        );
    }), [filteredAndSortedEntries, membersMap, settings.currency, setIsModalOpen, setSelectedEntry]);

    // --- Handlers ---
    const handleLogin = (username: string, password: string) => {
        const user = users.find(u => u.username.toLowerCase() === username.toLowerCase() && u.password === password);
        if (user) {
            setCurrentUser(user);
            setLoginError(null);
            // Navigate to appropriate landing page based on role
            setActiveTab(user.role === 'admin' || user.role === 'finance' ? 'home' : user.role === 'class-leader' ? 'attendance' : user.role === 'statistician' ? 'history' : 'records');
        } else {
            setLoginError('Invalid username or password.');
        }
    };

    const handleLogout = () => {
        if (typeof window !== 'undefined') {
            const id = presenceStateRef.current.id ?? window.sessionStorage.getItem('gmct-presence-id');
            if (id) {
                removePresenceRecord(id);
            }
            window.sessionStorage.removeItem('gmct-presence-id');
            if (presenceIntervalRef.current !== null) {
                window.clearInterval(presenceIntervalRef.current);
                presenceIntervalRef.current = null;
            }
        }
        presenceStateRef.current.id = null;
        setActiveUserCount(null);
        setCurrentUser(null);
        setIsNavOpen(false);
        setCloud(prev => ({ ...prev, signedIn: false, accessToken: undefined, account: undefined, message: 'Ready for manual sign-in.' }));
    };

    const handleSaveEntry = (entry: Entry) => {
        const newEntries = [...entries];
        const index = newEntries.findIndex(e => e.id === entry.id);
        if (index > -1) {
            newEntries[index] = entry;
        } else {
            newEntries.push(entry);
        }
        setEntries(newEntries);
        setIsModalOpen(false);
    };

    const handleSaveAndNew = (entry: Entry) => {
        const newEntries = [...entries];
        // "Save and new" should only apply to new entries, so we just push.
        newEntries.push(entry);
        setEntries(newEntries);
        // Do not close the modal, allowing for the next entry.
    };
    
    const handleDeleteEntry = (id: string) => {
        setEntryToDeleteId(id);
        setIsConfirmModalOpen(true);
    };

    const confirmDeleteEntry = () => {
        if (entryToDeleteId) {
            setEntries(entries.filter(e => e.id !== entryToDeleteId));
            setIsModalOpen(false); // Close the entry modal as well
        }
        setIsConfirmModalOpen(false);
        setEntryToDeleteId(null);
    };

    const handleImport = (newEntries: Entry[]) => {
        setEntries(prev => [...prev, ...newEntries]);
    };

    const handleRecordImportClick = () => {
        setIsImportConfirmOpen(true);
    };

    const confirmRecordImport = () => {
        setIsImportConfirmOpen(false);
        if (typeof window === 'undefined') {
            return;
        }
        window.setTimeout(() => {
            recordFileInputRef.current?.click();
        }, 120);
    };

    const handleRecordFileChange = (event: React.ChangeEvent<HTMLInputElement>) => {
        const file = event.target.files?.[0];
        if (!file) {
            return;
        }

        const reader = new FileReader();
        reader.onload = () => {
            try {
                const text = typeof reader.result === 'string' ? reader.result : '';
                let imported: Entry[] = [];
                if (file.name.toLowerCase().endsWith('.csv')) {
                    const rows = fromCsv(text);
                    imported = rows.map(row => sanitizeEntry(row));
                } else {
                    const raw = JSON.parse(text) as unknown;
                    const array = Array.isArray(raw) ? raw : [];
                    imported = array.map(item => sanitizeEntry(item));
                }
                handleImport(imported);
                alert(`Imported ${imported.length} financial record${imported.length === 1 ? '' : 's'}.`);
            } catch (error) {
                console.error('Failed to import financial records', error);
                alert('Unable to import the selected file. Ensure it is a valid CSV or JSON export.');
            }
        };
        reader.readAsText(file);
        event.target.value = '';
    };

    const handleBulkAddMembers = (importedMembers: Member[]) => {
        setMembers(prev => {
            const existingIds = new Set(prev.map(member => sanitizeString(member.id)));
            const next = [...prev];
            importedMembers.forEach(member => {
                const sanitizedMember = sanitizeMember(member);
                const normalizedId = sanitizeString(sanitizedMember.id);
                if (!existingIds.has(normalizedId)) {
                    next.push(sanitizedMember);
                    existingIds.add(normalizedId);
                }
            });
            return next;
        });
    };

    const handleResetAllData = () => {
        if (!window.confirm('This will permanently delete all locally stored data for this app. Continue?')) {
            return;
        }
        const storageKeys = ['gmct-entries', 'gmct-members', 'gmct-users', 'gmct-settings', 'gmct-attendance', 'gmct-weekly-history'];
        storageKeys.forEach(key => localStorage.removeItem(key));
        void clearAllTaskData().catch(error => console.error('Failed to clear task storage', error));
        setEntries([]);
        setMembers([]);
        setUsers(INITIAL_USERS);
        setSettings(INITIAL_SETTINGS);
        setAttendance([]);
        setWeeklyHistory([]);
        setCurrentUser(null);
        setCloud({ ready: false, signedIn: false, message: 'Local data cleared. Sign in again to continue.' });
    };
    
    const handleExport = (format: 'csv' | 'json') => {
        const filename = `gmct-export-${new Date().toISOString().slice(0, 10)}`;
        if (format === 'csv') {
            const csv = toCsv(entries);
            const blob = new Blob([csv], { type: 'text/csv;charset=utf-8;' });
            const link = document.createElement('a');
            link.href = URL.createObjectURL(blob);
            link.download = `${filename}.csv`;
            link.click();
        } else {
             const json = JSON.stringify(entries, null, 2);
             const blob = new Blob([json], { type: 'application/json;charset=utf-8;' });
             const link = document.createElement('a');
             link.href = URL.createObjectURL(blob);
             link.download = `${filename}.json`;
             link.click();
        }
    };
    
    const handleFullExport = () => {
        const data = { entries, members, users, settings, attendance, weeklyHistory };
        const json = JSON.stringify(data, null, 2);
        const blob = new Blob([json], { type: 'application/json;charset=utf-8;' });
        const link = document.createElement('a');
        link.href = URL.createObjectURL(blob);
        link.download = `gmct-full-backup-${new Date().toISOString().slice(0, 10)}.json`;
        link.click();
    };

    const handleSaveTotalClasses = (total: number) => {
        setSettings(prev => ({ ...prev, maxClasses: total }));
    };

    const handleFullImport = (file: File) => {
        if (!window.confirm('This will overwrite all current data. Are you sure you want to continue?')) return;

        const reader = new FileReader();
        reader.onload = event => {
            try {
                const raw = JSON.parse(event.target?.result as string);

                if (Object.prototype.hasOwnProperty.call(raw, 'entries')) {
                    setEntries(sanitizeEntriesCollection(raw.entries));
                }

                if (Object.prototype.hasOwnProperty.call(raw, 'members')) {
                    setMembers(sanitizeMembersCollection(raw.members));
                }

                if (Object.prototype.hasOwnProperty.call(raw, 'users')) {
                    setUsers(sanitizeUsersCollection(raw.users, INITIAL_USERS));
                }

                if (Object.prototype.hasOwnProperty.call(raw, 'settings')) {
                    setSettings(sanitizeSettings(raw.settings));
                }

                if (Object.prototype.hasOwnProperty.call(raw, 'attendance')) {
                    setAttendance(sanitizeAttendanceCollection(raw.attendance));
                }

                if (Object.prototype.hasOwnProperty.call(raw, 'weeklyHistory')) {
                    setWeeklyHistory(sanitizeWeeklyHistoryCollection(raw.weeklyHistory));
                }

                alert('Data imported successfully!');
            } catch (error) {
                console.error('Import error:', error);
                alert('Failed to read or parse the backup file.');
            }
        };
        reader.readAsText(file);
    };

    const handleSort = (key: SortKey) => {
        let direction: 'asc' | 'desc' = 'asc';
        // if sorting by the same key, toggle the direction
        if (sortConfig.key === key && sortConfig.direction === 'asc') {
            direction = 'desc';
        } else if (sortConfig.key !== key && key === 'date') {
            // if switching to date column, default to descending
            direction = 'desc';
        }
        setSortConfig({ key, direction });
    };
    
    // --- UI Rendering ---

    if (!currentUser) {
        return <Login onLogin={handleLogin} error={loginError} />;
    }

    const renderTabContent = () => {
        switch (activeTab) {
            case 'home': return currentUser.role === 'admin' || currentUser.role === 'finance' ? <AdminLandingPage onNavigate={setActiveTab} currentUser={currentUser} /> : <Dashboard entries={filteredAndSortedEntries} settings={settings} />;
            case 'records': {
                const isSharePointLive = recordsDataSource === 'sharepoint';
                const dataSourceText = isSharePointLive
                    ? 'Data source: SharePoint (live)'
                    : 'Data source: Local records (not synced)';
                const dataSourceTone = isSharePointLive
                    ? 'border border-emerald-200 bg-emerald-50 text-emerald-700'
                    : 'border border-amber-200 bg-amber-50 text-amber-700';
                return (
                    <div className="space-y-6">
<<<<<<< HEAD
                        <div className="flex flex-col gap-5 lg:flex-row lg:items-start lg:justify-between">
=======
                        <div className="flex flex-col gap-4 lg:flex-row lg:items-start lg:justify-between">
>>>>>>> f225ff5a
                            <div>
                                <h2 className="text-2xl font-bold text-slate-800">Financial Records</h2>
                                <p className="text-sm text-slate-500">Manage contributions, secure exports, and quick imports from this view.</p>
                            </div>
<<<<<<< HEAD
                            <div className="flex flex-col items-stretch gap-4 sm:self-end">
=======
                            <div className="flex flex-col items-stretch gap-3 sm:flex-row sm:flex-wrap sm:items-center sm:justify-end">
>>>>>>> f225ff5a
                                <button
                                    type="button"
                                    onClick={() => { setSelectedEntry(null); setIsModalOpen(true); }}
                                    className="bg-indigo-600 hover:bg-indigo-700 text-white font-bold py-2 px-4 rounded-lg shadow-sm"
                                >
                                    Add New Entry
                                </button>
<<<<<<< HEAD
                                <div className="flex flex-wrap gap-2 sm:justify-end pt-2 border-t border-indigo-100">
=======
                                <div className="flex flex-wrap gap-2 sm:justify-end">
>>>>>>> f225ff5a
                                    <button
                                        type="button"
                                        onClick={() => handleExport('csv')}
                                        className="bg-white/80 border border-indigo-200 text-indigo-700 font-semibold py-2 px-4 rounded-lg hover:bg-white"
                                    >
                                        Export CSV
                                    </button>
                                    <button
                                        type="button"
                                        onClick={() => handleExport('json')}
                                        className="bg-slate-900 hover:bg-slate-950 text-white font-semibold py-2 px-4 rounded-lg"
                                    >
                                        Export JSON
                                    </button>
                                    <button
                                        type="button"
                                        onClick={handleRecordImportClick}
                                        className="bg-white/80 border border-indigo-200 text-indigo-700 font-semibold py-2 px-4 rounded-lg hover:bg-white"
                                    >
                                        Import
                                    </button>
                                </div>
                            </div>
                        </div>
                        <div className={`rounded-2xl px-4 py-3 text-sm font-semibold ${dataSourceTone}`} role="status">
                            <div>{dataSourceText}</div>
                            {!isSharePointLive && (
                                <p className="text-xs font-medium text-slate-500 mt-1">
                                    Updates will sync to SharePoint once a connection is restored.
                                </p>
                            )}
                        </div>
                        <input ref={recordFileInputRef} type="file" accept=".csv,.json" className="hidden" onChange={handleRecordFileChange} />

                        <div className="grid grid-cols-1 sm:grid-cols-2 lg:grid-cols-4 gap-4">
                            <div className="rounded-3xl shadow-lg border border-white/60 bg-gradient-to-br from-white via-amber-50 to-orange-100/70 p-4">
                                <p className="text-sm uppercase tracking-wide text-amber-600 font-semibold">Stored Entries</p>
                                <p className="text-3xl font-extrabold text-slate-800 mt-1">{entries.length.toLocaleString()}</p>
                                <p className="text-xs text-slate-500 mt-2">Total financial entries captured in this workspace.</p>
                            </div>
                            <div className="rounded-3xl shadow-lg border border-white/60 bg-gradient-to-br from-white via-emerald-50 to-teal-100/70 p-4">
                                <p className="text-sm uppercase tracking-wide text-emerald-600 font-semibold">Filtered Total</p>
                                <p className="text-3xl font-extrabold text-slate-800 mt-1">{formatCurrency(filteredTotalAmount, settings.currency)}</p>
                                <p className="text-xs text-slate-500 mt-2 leading-relaxed">{filtersSummary}</p>
                            </div>
                        </div>

                        {/* Filter Controls */}
                        <div className="rounded-3xl shadow-lg border border-white/60 bg-gradient-to-br from-white via-sky-50 to-cyan-100/70 p-4 grid grid-cols-1 md:grid-cols-2 lg:grid-cols-5 gap-4 items-end">
                            <div className="lg:col-span-1">
                                <label htmlFor="searchFilter" className="block text-sm font-medium text-slate-700">Search Member</label>
                                <input type="text" id="searchFilter" placeholder="Name or ID..." value={searchFilter} onChange={e => setSearchFilter(e.target.value)} className="mt-1 block w-full border-slate-300 rounded-md shadow-sm"/>
                            </div>
                            <div className="lg:col-span-1">
                                <label htmlFor="classFilter" className="block text-sm font-medium text-slate-700">Class</label>
                                <select id="classFilter" value={classFilter} onChange={e => setClassFilter(e.target.value)} className="mt-1 block w-full border-slate-300 rounded-md shadow-sm">
                                    <option value="all">All Classes</option>
                                    {Array.from({ length: settings.maxClasses }, (_, i) => String(i + 1)).map(num => (<option key={num} value={num}>Class {num}</option>))}
                                </select>
                            </div>
                            <div className="lg:col-span-1">
                                <label htmlFor="typeFilter" className="block text-sm font-medium text-slate-700">Type</label>
                                <select id="typeFilter" value={typeFilter} onChange={e => setTypeFilter(e.target.value as EntryType | 'all')} className="mt-1 block w-full border-slate-300 rounded-md shadow-sm">
                                    <option value="all">All Types</option>
                                    {ENTRY_TYPE_VALUES.map(type => (
                                        <option key={type} value={type}>{entryTypeLabel(type)}</option>
                                    ))}
                                </select>
                            </div>
                            <div className="lg:col-span-2 grid grid-cols-2 gap-4">
                                <div>
                                    <label htmlFor="startDateFilter" className="block text-sm font-medium text-slate-700">Start Date</label>
                                    <input type="date" id="startDateFilter" value={startDateFilter} onChange={e => setStartDateFilter(e.target.value)} className="mt-1 block w-full border-slate-300 rounded-md shadow-sm"/>
                                </div>
                                <div>
                                    <label htmlFor="endDateFilter" className="block text-sm font-medium text-slate-700">End Date</label>
                                    <input type="date" id="endDateFilter" value={endDateFilter} onChange={e => setEndDateFilter(e.target.value)} className="mt-1 block w-full border-slate-300 rounded-md shadow-sm"/>
                                </div>
                            </div>
                        </div>

                        <div className="rounded-3xl shadow-lg border border-white/60 bg-white/80 backdrop-blur overflow-x-auto max-h-[65vh] overflow-y-auto">
                           <table className="w-full text-left text-slate-500">
                                <thead className="text-base text-slate-700 uppercase bg-slate-100 sticky top-0 z-10">
                                    <tr>
                                        <th className="px-6 py-3"><button onClick={() => handleSort('date')} className="flex items-center gap-1 font-bold">Date {sortConfig.key === 'date' && (sortConfig.direction === 'asc' ? '▲' : '▼')}</button></th>
                                        <th className="px-6 py-3"><button onClick={() => handleSort('memberName')} className="flex items-center gap-1 font-bold">Member {sortConfig.key === 'memberName' && (sortConfig.direction === 'asc' ? '▲' : '▼')}</button></th>
                                        <th className="px-6 py-3 font-bold">Member ID</th>
                                        <th className="px-6 py-3"><button onClick={() => handleSort('classNumber')} className="flex items-center gap-1 font-bold">Class # {sortConfig.key === 'classNumber' && (sortConfig.direction === 'asc' ? '▲' : '▼')}</button></th>
                                        <th className="px-6 py-3"><button onClick={() => handleSort('type')} className="flex items-center gap-1 font-bold">Type {sortConfig.key === 'type' && (sortConfig.direction === 'asc' ? '▲' : '▼')}</button></th>
                                        <th className="px-6 py-3"><button onClick={() => handleSort('amount')} className="flex items-center gap-1 font-bold">Amount {sortConfig.key === 'amount' && (sortConfig.direction === 'asc' ? '▲' : '▼')}</button></th>
                                        <th className="px-6 py-3"></th>
                                    </tr>
                                </thead>
                                <tbody>{recordRows}</tbody>
                           </table>
                        </div>
                    </div>
                );
            }
            case 'members': return <Members members={members} setMembers={setMembers} settings={settings} />;
            case 'insights': return <Insights entries={filteredAndSortedEntries} settings={settings} />;
            case 'history':
                return (
                    <WeeklyHistory
                        history={weeklyHistory}
                        setHistory={setWeeklyHistory}
                        canEdit={['admin', 'statistician'].includes(currentUser.role)}
                    />
                );
            case 'tasks':
                if (!['admin', 'finance'].includes(currentUser.role)) {
                    return <div className="p-6 text-slate-600">You do not have access to task management.</div>;
                }
                return (
                    <TasksTab
                        currentUser={currentUser}
                        users={users}
                        cloud={cloud}
                        isOffline={isOffline}
                    />
                );
            case 'users': return <UsersTab users={users} setUsers={setUsers} />;
            case 'settings': return <SettingsTab settings={settings} setSettings={setSettings} cloud={cloud} setCloud={setCloud} onExport={handleFullExport} onImport={handleFullImport} />;
            case 'attendance': return <Attendance members={members} attendance={attendance} setAttendance={setAttendance} currentUser={currentUser} settings={settings} onAttendanceSaved={setLastAttendanceSavedAt} />;
            case 'admin-attendance': return <AdminAttendanceView members={members} attendance={attendance} settings={settings} currentUser={currentUser} />;
            case 'utilities':
                return (
                    <Utilities
                        entries={entries}
                        members={members}
                        settings={settings}
                        cloud={cloud}
                        onImportEntries={handleImport}
                        onImportMembers={handleBulkAddMembers}
                        onResetData={handleResetAllData}
                        onSaveTotalClasses={handleSaveTotalClasses}
                    />
                );
            default: return <div>Select a tab</div>;
        }
    };

    type NavItem = {
        id: Tab;
        label: string;
        roles: UserRole[];
    };

    const navItems: NavItem[] = [
        { id: 'home', label: 'HOME', roles: ['admin', 'finance'] },
        { id: 'tasks', label: 'TASKS', roles: ['admin', 'finance'] },
        { id: 'records', label: 'FINANCIAL RECORDS', roles: ['admin', 'finance'] },
        { id: 'members', label: 'MEMBERS', roles: ['admin', 'finance', 'class-leader', 'statistician'] },
        { id: 'insights', label: 'INSIGHTS', roles: ['admin', 'finance'] },
        { id: 'attendance', label: 'MARK ATTENDANCE', roles: ['admin', 'class-leader'] },
        { id: 'admin-attendance', label: 'ATTENDANCE REPORT', roles: ['admin', 'finance'] },
        { id: 'history', label: 'WEEKLY HISTORY', roles: ['admin', 'statistician'] },
        { id: 'users', label: 'MANAGE USERS', roles: ['admin', 'finance'] },
        { id: 'utilities', label: 'UTILITIES', roles: ['admin'] },
        { id: 'settings', label: 'SETTINGS', roles: ['admin'] },
    ];

    const visibleNavItems = navItems.filter(item => item.roles.includes(currentUser.role));

    const renderNavButton = (item: NavItem) => (
        <button
            key={item.id}
            onClick={() => setActiveTab(item.id as Tab)}
            className={`w-full text-left font-semibold px-4 py-3 rounded-xl transition-colors tracking-wide ${
                activeTab === item.id
                    ? 'bg-white/25 text-white shadow-lg'
                    : 'text-indigo-100 hover:bg-white/15 hover:text-white'
            }`}
        >
            {item.label}
        </button>
    );

    return (
        <div className="min-h-screen flex flex-col bg-gradient-to-br from-slate-50 via-indigo-50 to-rose-50">
            <div className="flex-1 container mx-auto px-4 sm:px-6 lg:px-8 py-6 lg:py-10">
                <Header
                    currentUser={currentUser}
                    onLogout={handleLogout}
                    currentDate={currentDate}
                    activeUserCount={activeUserCount}
                />
                <div className="mt-4">
                    <SyncStatus
                        isOffline={isOffline}
                        syncMessage={syncMessage}
                        lastSyncedAt={lastSyncedAt}
                        lastAttendanceSavedAt={lastAttendanceSavedAt}
                        activeSyncTasks={activeSyncTasks}
                        cloudReady={cloud.ready}
                        cloudSignedIn={cloud.signedIn}
                    />
                </div>
                <main className="mt-6 flex flex-col lg:flex-row gap-6 lg:h-[calc(100vh-18rem)] lg:overflow-hidden">
                    <aside className="hidden lg:block lg:w-72 flex-shrink-0">
                        <nav className="h-full rounded-3xl bg-gradient-to-br from-indigo-600 via-indigo-500 to-purple-600 text-indigo-50 shadow-xl border border-indigo-400/40 p-5 space-y-2 overflow-y-auto">
                            {visibleNavItems.map(renderNavButton)}
                        </nav>
                    </aside>
                    <section className="flex-1 overflow-hidden">
                        <div className="h-full overflow-y-auto pr-1 sm:pr-2 lg:pr-4 pb-10">
                            {renderTabContent()}
                        </div>
                    </section>
                </main>
                {isModalOpen && <EntryModal entry={selectedEntry} members={members} settings={settings} onSave={handleSaveEntry} onSaveAndNew={handleSaveAndNew} onClose={() => setIsModalOpen(false)} onDelete={handleDeleteEntry} />}
                <ConfirmationModal
                    isOpen={isConfirmModalOpen}
                    onClose={() => {
                        setIsConfirmModalOpen(false);
                        setEntryToDeleteId(null);
                    }}
                    onConfirm={confirmDeleteEntry}
                    title="Confirm Deletion"
                    message="Are you sure you want to delete this financial entry? This action cannot be undone."
                />
                <ConfirmationModal
                    isOpen={isImportConfirmOpen}
                    onClose={() => setIsImportConfirmOpen(false)}
                    onConfirm={confirmRecordImport}
                    title="Confirm Import"
                    message="Importing may overwrite or merge existing records. Do you want to continue?"
                    confirmLabel="Import"
                    confirmTone="primary"
                />
            </div>
        </div>
    );
};

export default App;<|MERGE_RESOLUTION|>--- conflicted
+++ resolved
@@ -140,11 +140,7 @@
     const entrySyncRef = useRef(new Map<string, { signature: string; entry: Entry }>());
     const memberSyncRef = useRef(new Map<string, { signature: string; member: Member }>());
     const recordFileInputRef = useRef<HTMLInputElement | null>(null);
-<<<<<<< HEAD
-    const presenceStateRef = useRef<{ id: string | null }>({ id: null });
-=======
     const presenceIdRef = useRef<string | null>(null);
->>>>>>> f225ff5a
     const presenceIntervalRef = useRef<number | null>(null);
 
     const beginSync = useCallback(() => {
@@ -994,20 +990,12 @@
                     : 'border border-amber-200 bg-amber-50 text-amber-700';
                 return (
                     <div className="space-y-6">
-<<<<<<< HEAD
-                        <div className="flex flex-col gap-5 lg:flex-row lg:items-start lg:justify-between">
-=======
                         <div className="flex flex-col gap-4 lg:flex-row lg:items-start lg:justify-between">
->>>>>>> f225ff5a
                             <div>
                                 <h2 className="text-2xl font-bold text-slate-800">Financial Records</h2>
                                 <p className="text-sm text-slate-500">Manage contributions, secure exports, and quick imports from this view.</p>
                             </div>
-<<<<<<< HEAD
-                            <div className="flex flex-col items-stretch gap-4 sm:self-end">
-=======
                             <div className="flex flex-col items-stretch gap-3 sm:flex-row sm:flex-wrap sm:items-center sm:justify-end">
->>>>>>> f225ff5a
                                 <button
                                     type="button"
                                     onClick={() => { setSelectedEntry(null); setIsModalOpen(true); }}
@@ -1015,11 +1003,7 @@
                                 >
                                     Add New Entry
                                 </button>
-<<<<<<< HEAD
-                                <div className="flex flex-wrap gap-2 sm:justify-end pt-2 border-t border-indigo-100">
-=======
                                 <div className="flex flex-wrap gap-2 sm:justify-end">
->>>>>>> f225ff5a
                                     <button
                                         type="button"
                                         onClick={() => handleExport('csv')}
