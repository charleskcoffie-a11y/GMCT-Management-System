--- conflicted
+++ resolved
@@ -101,27 +101,6 @@
 declare global {
     interface Window {
         handleRecordImportClick?: () => void;
-<<<<<<< HEAD
-        handleManualSync?: () => void;
-    }
-}
-
-const MANUAL_SYNC_PLACEHOLDER = () => {
-    console.warn('Manual sync requested before the GMCT Records app initialized. Ignoring request.');
-};
-
-const RECORD_IMPORT_PLACEHOLDER = () => {
-    console.warn('Finance import requested before the GMCT Records app initialized. Ignoring request.');
-};
-
-if (typeof window !== 'undefined') {
-    if (typeof window.handleManualSync !== 'function') {
-        window.handleManualSync = MANUAL_SYNC_PLACEHOLDER;
-    }
-    if (typeof window.handleRecordImportClick !== 'function') {
-        window.handleRecordImportClick = RECORD_IMPORT_PLACEHOLDER;
-=======
->>>>>>> 4a697f7f
     }
 }
 
@@ -1067,40 +1046,9 @@
         event.target.value = '';
     };
 
-<<<<<<< HEAD
-    const handleRecordImportClick = useCallback(() => {
-        setIsFinanceImportConfirmOpen(true);
-    }, []);
-
-    const handleManualSync = useCallback(() => {
-        if (isOffline) {
-            setSyncMessage('Offline mode: reconnect to sync data.');
-            return;
-        }
-        setShouldResync(prev => prev + 1);
-        if (typeof window !== 'undefined') {
-            window.dispatchEvent(new Event(MANUAL_SYNC_EVENT));
-        }
-    }, [isOffline]);
-
-    useEffect(() => {
-        if (typeof window === 'undefined') return;
-        window.handleRecordImportClick = handleRecordImportClick;
-        window.handleManualSync = handleManualSync;
-        return () => {
-            if (window.handleRecordImportClick === handleRecordImportClick) {
-                window.handleRecordImportClick = RECORD_IMPORT_PLACEHOLDER;
-            }
-            if (window.handleManualSync === handleManualSync) {
-                window.handleManualSync = MANUAL_SYNC_PLACEHOLDER;
-            }
-        };
-    }, [handleRecordImportClick, handleManualSync]);
-=======
     const handleRecordImportClick = () => {
         setIsFinanceImportConfirmOpen(true);
     };
->>>>>>> 4a697f7f
 
     const confirmFinanceImport = () => {
         setIsFinanceImportConfirmOpen(false);
