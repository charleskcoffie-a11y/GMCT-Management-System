--- conflicted
+++ resolved
@@ -1114,71 +1114,6 @@
         }
     }, [isOffline]);
 
-<<<<<<< HEAD
-    useEffect(() => {
-        if (typeof window === 'undefined') {
-            return;
-        }
-
-        const externalHandler = (payload?: ExternalCloudSignInPayload | string) => {
-            setCloud(prev => {
-                const detail = typeof payload === 'object' && payload !== null ? payload : undefined;
-                const message = typeof payload === 'string'
-                    ? payload
-                    : typeof detail?.message === 'string'
-                    ? detail.message
-                    : 'Microsoft sign-in successful.';
-                const nextAccount = detail?.account !== undefined ? detail.account : prev.account;
-                const nextAccessToken = typeof detail?.accessToken === 'string'
-                    ? detail.accessToken
-                    : prev.accessToken;
-
-                return {
-                    ...prev,
-                    ready: true,
-                    signedIn: true,
-                    account: nextAccount,
-                    accessToken: nextAccessToken,
-                    message,
-                };
-            });
-        };
-
-        window.handleCloudSignInSuccess = externalHandler;
-
-        return () => {
-            if (window.handleCloudSignInSuccess === externalHandler) {
-                delete window.handleCloudSignInSuccess;
-            }
-        };
-    }, [setCloud]);
-
-    useEffect(() => {
-        if (!cloud.signedIn || !cloud.accessToken) {
-            lastCloudHydrationSignatureRef.current = null;
-            return;
-        }
-
-        const signatureParts = [
-            cloud.account?.homeAccountId,
-            cloud.account?.localAccountId,
-            cloud.account?.username,
-            cloud.accessToken,
-        ].filter(Boolean);
-        const signature = signatureParts.join('|');
-
-        if (lastCloudHydrationSignatureRef.current === signature) {
-            return;
-        }
-
-        lastCloudHydrationSignatureRef.current = signature;
-        setSyncMessage('Sign-in successful. Loading SharePoint records…');
-        setRecordsDataSource('local');
-        setShouldResync(prev => prev + 1);
-    }, [cloud.signedIn, cloud.accessToken, cloud.account]);
-
-=======
->>>>>>> a1a063e0
     const handleBulkAddMembers = (importedMembers: Member[]) => {
         setMembers(prev => {
             const existingIds = new Set(prev.map(member => sanitizeString(member.id)));
@@ -1462,10 +1397,7 @@
                         setCloud={setCloud}
                         onExport={handleFullExport}
                         onImport={handleFullImport}
-<<<<<<< HEAD
-=======
                         onCloudSignInSuccess={handleCloudSignInSuccess}
->>>>>>> a1a063e0
                     />
                 );
             case 'attendance': return <Attendance members={members} attendance={attendance} setAttendance={setAttendance} currentUser={currentUser} settings={settings} onAttendanceSaved={setLastAttendanceSavedAt} />;
