--- conflicted
+++ resolved
@@ -1046,25 +1046,9 @@
         event.target.value = '';
     };
 
-<<<<<<< HEAD
-    const handleRecordImportClick = useCallback(() => {
-        setIsFinanceImportConfirmOpen(true);
-    }, []);
-
-    useEffect(() => {
-        if (typeof window === 'undefined') return;
-        window.handleRecordImportClick = handleRecordImportClick;
-        return () => {
-            if (window.handleRecordImportClick === handleRecordImportClick) {
-                delete window.handleRecordImportClick;
-            }
-        };
-    }, [handleRecordImportClick]);
-=======
     const handleRecordImportClick = () => {
         setIsFinanceImportConfirmOpen(true);
     };
->>>>>>> 2866f0c5
 
     const confirmFinanceImport = () => {
         setIsFinanceImportConfirmOpen(false);
