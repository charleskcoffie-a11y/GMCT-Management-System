--- conflicted
+++ resolved
@@ -1046,36 +1046,9 @@
         event.target.value = '';
     };
 
-<<<<<<< HEAD
-    const handleRecordImportClick = useCallback(() => {
-        setIsFinanceImportConfirmOpen(true);
-    }, []);
-
-    const handleManualSync = useCallback(() => {
-        if (isOffline) {
-            setSyncMessage('Offline mode: reconnect to sync data.');
-            return;
-        }
-        setShouldResync(prev => prev + 1);
-        if (typeof window !== 'undefined') {
-            window.dispatchEvent(new Event(MANUAL_SYNC_EVENT));
-        }
-    }, [isOffline]);
-
-    useEffect(() => {
-        if (typeof window === 'undefined') return;
-        window.handleRecordImportClick = handleRecordImportClick;
-        return () => {
-            if (window.handleRecordImportClick === handleRecordImportClick) {
-                delete window.handleRecordImportClick;
-            }
-        };
-    }, [handleRecordImportClick]);
-=======
     const handleRecordImportClick = () => {
         setIsFinanceImportConfirmOpen(true);
     };
->>>>>>> 14cdd00d
 
     const confirmFinanceImport = () => {
         setIsFinanceImportConfirmOpen(false);
