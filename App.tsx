// App.tsx
import React, { useState, useEffect, useMemo, useRef, useCallback } from 'react';
import Header from './components/Header';
import Dashboard from './components/Dashboard';
import Members from './components/Members';
import Insights from './components/Insights';
import SettingsTab from './components/Settings';
import Login from './components/Login';
import UsersTab from './components/Users';
import AdminLandingPage from './components/AdminLandingPage';
import Attendance from './components/Attendance';
import AdminAttendanceView from './components/AdminAttendanceView';
import Utilities from './components/Utilities';
import EntryModal from './components/EntryModal';
import WeeklyHistory from './components/WeeklyHistory';
import ConfirmationModal from './components/ConfirmationModal';
import SyncStatus from './components/SyncStatus';
import TasksTab from './components/TasksTab';

import { useLocalStorage } from './hooks/useLocalStorage';
import {
    sanitizeEntry,
    sanitizeMember,
    sanitizeUser,
    sanitizeSettings,
    formatCurrency,
    sanitizeWeeklyHistoryRecord,
    sanitizeEntriesCollection,
    sanitizeMembersCollection,
    sanitizeUsersCollection,
    sanitizeAttendanceCollection,
    sanitizeWeeklyHistoryCollection,
    sanitizeString,
    ENTRY_TYPE_VALUES,
    entryTypeLabel,
    generateId,
    fromCsv,
    toCsv,
} from './utils';
import type {
    Entry,
    Member,
    Settings,
    User,
    Tab,
    CloudState,
    AttendanceRecord,
    EntryType,
    WeeklyHistoryRecord,
    UserRole,
} from './types';
import { msalSilentSignIn } from './services/oneDrive';
import {
    loadEntriesFromSharePoint,
    loadMembersFromSharePoint,
    loadWeeklyHistoryFromSharePoint,
    upsertEntryToSharePoint,
    deleteEntryFromSharePoint,
    upsertMemberToSharePoint,
    deleteMemberFromSharePoint,
    upsertWeeklyHistoryToSharePoint,
    deleteWeeklyHistoryFromSharePoint,
    resetContextCache,
} from './services/sharepoint';
import { clearAllTaskData } from './services/tasksStorage';
import {
    DEFAULT_CURRENCY,
    DEFAULT_MAX_CLASSES,
    DEFAULT_SHAREPOINT_SITE_URL,
    DEFAULT_SHAREPOINT_ENTRIES_LIST_NAME,
    DEFAULT_SHAREPOINT_MEMBERS_LIST_NAME,
    DEFAULT_SHAREPOINT_HISTORY_LIST_NAME,
    DEFAULT_SHAREPOINT_TASKS_LIST_NAME,
    MANUAL_SYNC_EVENT,
} from './constants';

// Initial Data
const INITIAL_USERS: User[] = [
    { username: 'Admin', password: 'GMCT', role: 'admin' },
    { username: 'FinanceUser', password: 'password', role: 'finance' },
    { username: 'ClassLeader1', password: 'password', role: 'class-leader', classLed: '1' },
    { username: 'Statistician', password: 'Stats', role: 'statistician' },
];
const INITIAL_SETTINGS: Settings = {
    currency: DEFAULT_CURRENCY,
    maxClasses: DEFAULT_MAX_CLASSES,
    enforceDirectory: true,
    sharePointSiteUrl: DEFAULT_SHAREPOINT_SITE_URL,
    sharePointEntriesListName: DEFAULT_SHAREPOINT_ENTRIES_LIST_NAME,
    sharePointMembersListName: DEFAULT_SHAREPOINT_MEMBERS_LIST_NAME,
    sharePointHistoryListName: DEFAULT_SHAREPOINT_HISTORY_LIST_NAME,
    sharePointTasksListName: DEFAULT_SHAREPOINT_TASKS_LIST_NAME,
};

// Define the keys we can sort the financial records table by
type SortKey = 'date' | 'memberName' | 'type' | 'amount' | 'classNumber';

const PRESENCE_STORAGE_KEY = 'gmct-presence';
const PRESENCE_TIMEOUT_MS = 60_000;

declare global {
    interface Window {
        handleRecordImportClick?: () => void;
    }
}

const App: React.FC = () => {
    // --- State Management ---
    const [entries, setEntries] = useLocalStorage<Entry[]>('gmct-entries', [], (data) => Array.isArray(data) ? data.map(sanitizeEntry) : []);
    const [members, setMembers] = useLocalStorage<Member[]>('gmct-members', [], (data) => Array.isArray(data) ? data.map(sanitizeMember) : []);
    const [users, setUsers] = useLocalStorage<User[]>('gmct-users', INITIAL_USERS, (data) => Array.isArray(data) && data.length > 0 ? data.map(sanitizeUser) : INITIAL_USERS);
    const [settings, setSettings] = useLocalStorage<Settings>('gmct-settings', INITIAL_SETTINGS, sanitizeSettings);
    const [attendance, setAttendance] = useLocalStorage<AttendanceRecord[]>('gmct-attendance', [], (data) => Array.isArray(data) ? data : []);
    const [weeklyHistory, setWeeklyHistory] = useLocalStorage<WeeklyHistoryRecord[]>('gmct-weekly-history', [], (data) => Array.isArray(data) ? data.map(sanitizeWeeklyHistoryRecord) : []);
    
    const [currentUser, setCurrentUser] = useState<User | null>(null);
    const [loginError, setLoginError] = useState<string | null>(null);
    const [activeTab, setActiveTab] = useState<Tab>('home');
    const [isModalOpen, setIsModalOpen] = useState(false);
    const [selectedEntry, setSelectedEntry] = useState<Entry | null>(null);
    const [isConfirmModalOpen, setIsConfirmModalOpen] = useState(false);
    const [entryToDeleteId, setEntryToDeleteId] = useState<string | null>(null);
    const [isFinanceImportConfirmOpen, setIsFinanceImportConfirmOpen] = useState(false);
    const [financeToast, setFinanceToast] = useState<{ tone: 'success' | 'error' | 'info'; message: string } | null>(null);
    const [syncMessage, setSyncMessage] = useState<string | null>(null);
    const [lastSyncedAt, setLastSyncedAt] = useState<number | null>(null);
    const [, setIsNavOpen] = useState(false);
    const [lastAttendanceSavedAt, setLastAttendanceSavedAt] = useState<number | null>(null);
    const [isOffline, setIsOffline] = useState<boolean>(() => {
        if (typeof navigator === 'undefined') return false;
        return !navigator.onLine;
    });
    const [shouldResync, setShouldResync] = useState(0);
    const [activeSyncTasks, setActiveSyncTasks] = useState(0);
    const [recordsDataSource, setRecordsDataSource] = useState<'sharepoint' | 'local'>('local');
    const [currentDate, setCurrentDate] = useState(() => new Date());
    const [activeUserCount, setActiveUserCount] = useState<number | null>(null);
    
    // -- Sorting & Filtering State for Financial Records --
    const [sortConfig, setSortConfig] = useState<{ key: SortKey; direction: 'asc' | 'desc' }>({ key: 'date', direction: 'desc' });
    const [searchFilter, setSearchFilter] = useState('');
    const [classFilter, setClassFilter] = useState('all');
    const [typeFilter, setTypeFilter] = useState<EntryType | 'all'>('all');
    const [startDateFilter, setStartDateFilter] = useState('');
    const [endDateFilter, setEndDateFilter] = useState('');


    const [cloud, setCloud] = useState<CloudState>({ ready: false, signedIn: false, message: '' });

    const syncTaskCountRef = useRef(0);
    const entrySyncRef = useRef(new Map<string, { signature: string; entry: Entry }>());
    const memberSyncRef = useRef(new Map<string, { signature: string; member: Member }>());
    const historySyncRef = useRef(new Map<string, { signature: string; record: WeeklyHistoryRecord }>());
    const presenceIntervalRef = useRef<number | null>(null);
    const presenceStateRef = useRef<{ id: string | null }>({ id: null });
    const financeImportInputRef = useRef<HTMLInputElement | null>(null);
    const lastCloudHydrationSignatureRef = useRef<string | null>(null);

    const getStoredPresenceId = useCallback((): string | null => {
        if (typeof window === 'undefined') {
            return null;
        }
        return window.sessionStorage.getItem('gmct-presence-id');
    }, []);

    const setStoredPresenceId = useCallback((id: string | null) => {
        if (typeof window === 'undefined') {
            return;
        }
        if (id) {
            window.sessionStorage.setItem('gmct-presence-id', id);
        } else {
            window.sessionStorage.removeItem('gmct-presence-id');
        }
    }, []);

    const beginSync = useCallback(() => {
        syncTaskCountRef.current += 1;
        setActiveSyncTasks(syncTaskCountRef.current);
    }, []);

    const endSync = useCallback(() => {
        syncTaskCountRef.current = Math.max(0, syncTaskCountRef.current - 1);
        setActiveSyncTasks(syncTaskCountRef.current);
    }, []);

    const computeEntrySignature = useCallback((entry: Entry) => {
        const sanitized = sanitizeEntry(entry);
        return JSON.stringify({
            id: sanitized.id,
            spId: sanitized.spId ?? null,
            date: sanitized.date,
            memberID: sanitized.memberID,
            memberName: sanitized.memberName,
            type: sanitized.type,
            fund: sanitized.fund,
            method: sanitized.method,
            amount: sanitized.amount,
            note: sanitized.note ?? '',
        });
    }, []);

    const computeMemberSignature = useCallback((member: Member) => {
        const sanitized = sanitizeMember(member);
        return JSON.stringify({
            id: sanitized.id,
            spId: sanitized.spId ?? null,
            name: sanitized.name,
            classNumber: sanitized.classNumber ?? '',
        });
    }, []);

    const computeWeeklyHistorySignature = useCallback((record: WeeklyHistoryRecord) => {
        const sanitized = sanitizeWeeklyHistoryRecord(record);
        return JSON.stringify(sanitized);
    }, []);

    const mergeEntriesFromCloud = useCallback((localEntries: Entry[], remoteEntries: Entry[]) => {
        const sanitizedRemote = remoteEntries.map(remote => sanitizeEntry(remote));
        const remoteMap = new Map(sanitizedRemote.map(remote => [remote.id, remote]));

        const merged = localEntries.map(local => {
            const remote = remoteMap.get(local.id);
            if (remote) {
                remoteMap.delete(local.id);
                return { ...local, ...remote };
            }
            return local;
        });

        for (const remote of remoteMap.values()) {
            merged.push(remote);
        }

        const cache = entrySyncRef.current;
        cache.clear();
        for (const entry of merged) {
            const sanitized = sanitizeEntry(entry);
            cache.set(sanitized.id, { signature: computeEntrySignature(sanitized), entry: sanitized });
        }

        return merged;
    }, [computeEntrySignature]);

    const mergeMembersFromCloud = useCallback((localMembers: Member[], remoteMembers: Member[]) => {
        const sanitizedRemote = remoteMembers.map(remote => sanitizeMember(remote));
        const remoteMap = new Map(sanitizedRemote.map(remote => [remote.id, remote]));

        const merged = localMembers.map(local => {
            const remote = remoteMap.get(local.id);
            if (remote) {
                remoteMap.delete(local.id);
                return { ...local, ...remote };
            }
            return local;
        });

        for (const remote of remoteMap.values()) {
            merged.push(remote);
        }

        const cache = memberSyncRef.current;
        cache.clear();
        for (const member of merged) {
            const sanitized = sanitizeMember(member);
            cache.set(sanitized.id, { signature: computeMemberSignature(sanitized), member: sanitized });
        }

        return merged;
    }, [computeMemberSignature]);

    const mergeWeeklyHistoryFromCloud = useCallback((localHistory: WeeklyHistoryRecord[], remoteHistory: WeeklyHistoryRecord[]) => {
        const sanitizedRemote = remoteHistory.map(remote => sanitizeWeeklyHistoryRecord(remote));
        const remoteMap = new Map(sanitizedRemote.map(remote => [remote.id, remote]));

        const merged = localHistory.map(local => {
            const remote = remoteMap.get(local.id);
            if (remote) {
                remoteMap.delete(local.id);
                return { ...local, ...remote };
            }
            return local;
        });

        for (const remote of remoteMap.values()) {
            merged.push(remote);
        }

        const cache = historySyncRef.current;
        cache.clear();
        for (const record of merged) {
            const sanitized = sanitizeWeeklyHistoryRecord(record);
            cache.set(sanitized.id, { signature: computeWeeklyHistorySignature(sanitized), record: sanitized });
        }

        return merged;
    }, [computeWeeklyHistorySignature]);

    const readPresenceMap = useCallback((): Record<string, number> => {
        if (typeof window === 'undefined') {
            return {};
        }
        try {
            const raw = window.localStorage.getItem(PRESENCE_STORAGE_KEY);
            if (!raw) {
                return {};
            }
            const parsed = JSON.parse(raw) as Record<string, number>;
            if (!parsed || typeof parsed !== 'object') {
                return {};
            }
            const now = Date.now();
            const fresh: Record<string, number> = {};
            let mutated = false;
            for (const [key, value] of Object.entries(parsed)) {
                if (typeof value === 'number' && now - value < PRESENCE_TIMEOUT_MS) {
                    fresh[key] = value;
                } else {
                    mutated = true;
                }
            }
            if (mutated) {
                window.localStorage.setItem(PRESENCE_STORAGE_KEY, JSON.stringify(fresh));
            }
            return fresh;
        } catch (error) {
            console.warn('Unable to read presence map.', error);
            return {};
        }
    }, []);

    const updatePresenceCount = useCallback(() => {
        if (typeof window === 'undefined') {
            setActiveUserCount(null);
            return;
        }
        const map = readPresenceMap();
        setActiveUserCount(Object.keys(map).length);
    }, [readPresenceMap]);

    const touchPresence = useCallback((id: string) => {
        if (!id || typeof window === 'undefined') {
            return;
        }
        try {
            const map = readPresenceMap();
            map[id] = Date.now();
            window.localStorage.setItem(PRESENCE_STORAGE_KEY, JSON.stringify(map));
            setActiveUserCount(Object.keys(map).length);
        } catch (error) {
            console.error('Failed to update presence heartbeat', error);
            setActiveUserCount(null);
        }
    }, [readPresenceMap]);

    const removePresenceRecord = useCallback((id: string | null) => {
        if (!id || typeof window === 'undefined') {
            return;
        }
        try {
            const map = readPresenceMap();
            if (map[id]) {
                delete map[id];
                window.localStorage.setItem(PRESENCE_STORAGE_KEY, JSON.stringify(map));
                setActiveUserCount(Object.keys(map).length);
            }
        } catch (error) {
            console.error('Failed to clear presence record', error);
        }
    }, [readPresenceMap]);

    useEffect(() => {
        const attemptSilentSignin = async () => {
            const session = await msalSilentSignIn();
            if (session) {
                setCloud({ ready: true, signedIn: true, account: session.account, accessToken: session.accessToken, message: 'Signed in silently.' });
            } else {
                setCloud({ ready: true, signedIn: false, message: 'Ready for manual sign-in.' });
            }
        };
        attemptSilentSignin();
    }, []);

    useEffect(() => {
        setIsNavOpen(false);
    }, [activeTab]);

    useEffect(() => {
        if (!financeToast) return;
        if (typeof window === 'undefined') return;
        const timer = window.setTimeout(() => setFinanceToast(null), 6000);
        return () => window.clearTimeout(timer);
    }, [financeToast]);

    useEffect(() => {
        if (typeof window === 'undefined') return;
        const handleOffline = () => {
            setIsOffline(true);
            setSyncMessage('Offline: changes will sync when connection returns.');
            setActiveSyncTasks(0);
            setRecordsDataSource('local');
        };
        const handleOnline = () => {
            setIsOffline(false);
            setSyncMessage('Connection restored. Syncing latest updates…');
            setShouldResync(prev => prev + 1);
        };
        window.addEventListener('offline', handleOffline);
        window.addEventListener('online', handleOnline);
        return () => {
            window.removeEventListener('offline', handleOffline);
            window.removeEventListener('online', handleOnline);
        };
    }, []);

    useEffect(() => {
        if (typeof window === 'undefined') return;
        const tick = () => setCurrentDate(new Date());
        const interval = window.setInterval(tick, 60_000);
        return () => window.clearInterval(interval);
    }, []);

    useEffect(() => {
        if (attendance.length === 0) return;
        setLastAttendanceSavedAt(prev => (prev === null ? Date.now() : prev));
    }, [attendance]);

    useEffect(() => {
        if (!currentUser) {
            if (typeof window !== 'undefined') {
                const id = presenceStateRef.current.id ?? getStoredPresenceId();
                if (id) {
                    removePresenceRecord(id);
                }
                if (presenceIntervalRef.current !== null) {
                    window.clearInterval(presenceIntervalRef.current);
                    presenceIntervalRef.current = null;
                }
                setStoredPresenceId(null);
            }
            presenceStateRef.current.id = null;
            setActiveUserCount(null);
            return;
        }

        if (typeof window === 'undefined') {
            return;
        }

        const ensurePresence = () => {
            let presenceId = presenceStateRef.current.id ?? getStoredPresenceId();
            if (!presenceId) {
                presenceId = generateId('presence');
            }
            presenceStateRef.current.id = presenceId;
            setStoredPresenceId(presenceId);
            touchPresence(presenceId);
        };

        ensurePresence();
        updatePresenceCount();

        const interval = window.setInterval(ensurePresence, 30_000);
        presenceIntervalRef.current = interval;

        const handleVisibility = () => {
            if (!document.hidden) {
                ensurePresence();
            }
        };

        const handleStorage = (event: StorageEvent) => {
            if (event.key === PRESENCE_STORAGE_KEY) {
                updatePresenceCount();
            }
        };

        const handleBeforeUnload = () => {
            const id = presenceStateRef.current.id ?? getStoredPresenceId();
            if (id) {
                removePresenceRecord(id);
            }
        };

        document.addEventListener('visibilitychange', handleVisibility);
        window.addEventListener('storage', handleStorage);
        window.addEventListener('beforeunload', handleBeforeUnload);

        return () => {
            document.removeEventListener('visibilitychange', handleVisibility);
            window.removeEventListener('storage', handleStorage);
            window.removeEventListener('beforeunload', handleBeforeUnload);
            if (presenceIntervalRef.current !== null) {
                window.clearInterval(presenceIntervalRef.current);
                presenceIntervalRef.current = null;
            }
            const id = presenceStateRef.current.id ?? getStoredPresenceId();
            if (id) {
                removePresenceRecord(id);
            }
            setStoredPresenceId(null);
            presenceStateRef.current.id = null;
        };
    }, [currentUser, getStoredPresenceId, removePresenceRecord, setStoredPresenceId, touchPresence, updatePresenceCount]);

    useEffect(() => {
        if (!cloud.signedIn || !cloud.accessToken) {
            entrySyncRef.current.clear();
            memberSyncRef.current.clear();
            historySyncRef.current.clear();
            resetContextCache();
            setSyncMessage(null);
            setLastSyncedAt(null);
            setActiveSyncTasks(0);
            setRecordsDataSource('local');
            return;
        }

        if (isOffline) {
            setSyncMessage('Offline: changes will sync when connection returns.');
            setRecordsDataSource('local');
            return;
        }

        let active = true;

        const hydrateFromSharePoint = async () => {
            beginSync();
            try {
                const historyListName = settings.sharePointHistoryListName || DEFAULT_SHAREPOINT_HISTORY_LIST_NAME;
                const [remoteEntries, remoteMembers, remoteHistory] = await Promise.all([
                    loadEntriesFromSharePoint(cloud.accessToken!),
                    loadMembersFromSharePoint(cloud.accessToken!),
                    loadWeeklyHistoryFromSharePoint(cloud.accessToken!, historyListName),
                ]);
                if (!active) return;
                setEntries(prev => mergeEntriesFromCloud(prev, remoteEntries));
                setMembers(prev => mergeMembersFromCloud(prev, remoteMembers));
                setWeeklyHistory(prev => mergeWeeklyHistoryFromCloud(prev, remoteHistory));
                setSyncMessage(null);
                setLastSyncedAt(Date.now());
                setRecordsDataSource('sharepoint');
            } catch (error) {
                if (!active) return;
                console.error('Initial SharePoint sync failed', error);
                setSyncMessage(error instanceof Error ? error.message : 'Unable to sync with SharePoint right now.');
                setRecordsDataSource('local');
            } finally {
                if (active) {
                    endSync();
                }
            }
        };

        hydrateFromSharePoint();

        return () => {
            active = false;
        };
    }, [cloud.signedIn, cloud.accessToken, mergeEntriesFromCloud, mergeMembersFromCloud, mergeWeeklyHistoryFromCloud, isOffline, shouldResync, settings.sharePointHistoryListName]);

    useEffect(() => {
        if (!cloud.signedIn || !cloud.accessToken || isOffline) {
            return;
        }

        let active = true;

        const pushEntryChanges = async () => {
            beginSync();
            const known = entrySyncRef.current;
            const currentMap = new Map(entries.map(entry => [entry.id, entry]));
            const entriesSnapshot: Array<[string, { signature: string; entry: Entry }]> = Array.from(known.entries());

            for (const [id, stored] of entriesSnapshot) {
                if (!currentMap.has(id)) {
                    if (stored.entry.spId) {
                        try {
                            await deleteEntryFromSharePoint(stored.entry, cloud.accessToken!);
                        } catch (error) {
                            console.error('Failed to remove SharePoint entry', error);
                        }
                    }
                    known.delete(id);
                }
            }

            try {
                for (const entry of entries) {
                    const sanitized = sanitizeEntry(entry);
                    sanitized.spId = entry.spId;
                    const signature = computeEntrySignature(sanitized);
                    const cached = known.get(sanitized.id);
                    if (!cached || cached.signature !== signature) {
                        try {
                            const spId = await upsertEntryToSharePoint(sanitized, cloud.accessToken!);
                            if (!active) return;
                            const updatedEntry = { ...sanitized, spId: spId ?? sanitized.spId };
                            known.set(updatedEntry.id, { signature: computeEntrySignature(updatedEntry), entry: updatedEntry });
                            if (spId && sanitized.spId !== spId) {
                                setEntries(prev => prev.map(existing => existing.id === updatedEntry.id ? { ...existing, spId } : existing));
                            }
                            setSyncMessage(null);
                            setLastSyncedAt(Date.now());
                        } catch (error) {
                            if (!active) return;
                            console.error('Failed to sync entry to SharePoint', error);
                            setSyncMessage('Unable to upload some financial entries to SharePoint. They remain saved locally.');
                        }
                    }
                }
            } finally {
                if (active) {
                    endSync();
                }
            }
        };

        pushEntryChanges();

        return () => {
            active = false;
        };
    }, [entries, cloud.signedIn, cloud.accessToken, computeEntrySignature, setEntries, isOffline, shouldResync]);

    useEffect(() => {
        if (!cloud.signedIn || !cloud.accessToken || isOffline) {
            return;
        }

        let active = true;

        const pushMemberChanges = async () => {
            beginSync();
            const known = memberSyncRef.current;
            const currentMap = new Map(members.map(member => [member.id, member]));
            const membersSnapshot: Array<[string, { signature: string; member: Member }]> = Array.from(known.entries());

            for (const [id, stored] of membersSnapshot) {
                if (!currentMap.has(id)) {
                    if (stored.member.spId) {
                        try {
                            await deleteMemberFromSharePoint(stored.member, cloud.accessToken!);
                        } catch (error) {
                            console.error('Failed to remove SharePoint member', error);
                        }
                    }
                    known.delete(id);
                }
            }

            try {
                for (const member of members) {
                    const sanitized = sanitizeMember(member);
                    sanitized.spId = member.spId;
                    const signature = computeMemberSignature(sanitized);
                    const cached = known.get(sanitized.id);
                    if (!cached || cached.signature !== signature) {
                        try {
                            const spId = await upsertMemberToSharePoint(sanitized, cloud.accessToken!);
                            if (!active) return;
                            const updatedMember = { ...sanitized, spId: spId ?? sanitized.spId };
                            known.set(updatedMember.id, { signature: computeMemberSignature(updatedMember), member: updatedMember });
                            if (spId && sanitized.spId !== spId) {
                                setMembers(prev => prev.map(existing => existing.id === updatedMember.id ? { ...existing, spId } : existing));
                            }
                            setSyncMessage(null);
                            setLastSyncedAt(Date.now());
                        } catch (error) {
                            if (!active) return;
                            console.error('Failed to sync member to SharePoint', error);
                            setSyncMessage('Unable to sync some members to SharePoint. Data remains saved locally.');
                        }
                    }
                }
            } finally {
                if (active) {
                    endSync();
                }
            }
        };

        pushMemberChanges();

        return () => {
            active = false;
        };
    }, [members, cloud.signedIn, cloud.accessToken, computeMemberSignature, setMembers, isOffline, shouldResync]);

    useEffect(() => {
        if (!cloud.signedIn || !cloud.accessToken || isOffline) {
            return;
        }

        let active = true;
        const listName = settings.sharePointHistoryListName || DEFAULT_SHAREPOINT_HISTORY_LIST_NAME;

        const pushHistoryChanges = async () => {
            beginSync();
            const known = historySyncRef.current;
            const currentMap = new Map(weeklyHistory.map(record => [record.id, record]));
            const snapshot: Array<[string, { signature: string; record: WeeklyHistoryRecord }]> = Array.from(known.entries());

            for (const [id, stored] of snapshot) {
                if (!currentMap.has(id)) {
                    if (stored.record.spId) {
                        try {
                            await deleteWeeklyHistoryFromSharePoint(stored.record, cloud.accessToken!, listName);
                        } catch (error) {
                            console.error('Failed to remove SharePoint weekly history record', error);
                        }
                    }
                    known.delete(id);
                }
            }

            try {
                for (const record of weeklyHistory) {
                    const sanitized = sanitizeWeeklyHistoryRecord(record);
                    sanitized.spId = record.spId;
                    const signature = computeWeeklyHistorySignature(sanitized);
                    const cached = known.get(sanitized.id);
                    if (!cached || cached.signature !== signature) {
                        try {
                            const spId = await upsertWeeklyHistoryToSharePoint(sanitized, cloud.accessToken!, listName);
                            if (!active) return;
                            const updated = { ...sanitized, spId: spId ?? sanitized.spId };
                            known.set(updated.id, { signature: computeWeeklyHistorySignature(updated), record: updated });
                            if (spId && sanitized.spId !== spId) {
                                setWeeklyHistory(prev => prev.map(existing => existing.id === updated.id ? { ...existing, spId } : existing));
                            }
                            setSyncMessage(null);
                            setLastSyncedAt(Date.now());
                        } catch (error) {
                            if (!active) return;
                            console.error('Failed to sync weekly history to SharePoint', error);
                            setSyncMessage('Unable to sync some weekly history records to SharePoint. They remain saved locally.');
                        }
                    }
                }
            } finally {
                if (active) {
                    endSync();
                }
            }
        };

        pushHistoryChanges();

        return () => {
            active = false;
        };
    }, [weeklyHistory, cloud.signedIn, cloud.accessToken, computeWeeklyHistorySignature, isOffline, shouldResync, settings.sharePointHistoryListName]);

    // --- Derived State ---
    const membersMap = useMemo(() => new Map(members.map(m => [m.id, m])), [members]);

    const filteredAndSortedEntries = useMemo(() => {
        // 1. Filter the entries
        const filtered = entries.filter(entry => {
            if (searchFilter) {
                const query = searchFilter.toLowerCase();
                const member = membersMap.get(entry.memberID);
                const matchesName = entry.memberName.toLowerCase().includes(query);
                const matchesId = entry.memberID.toLowerCase().includes(query);
                const matchesDirectoryName = member ? member.name.toLowerCase().includes(query) : false;
                if (!matchesName && !matchesId && !matchesDirectoryName) return false;
            }
            if (typeFilter !== 'all' && entry.type !== typeFilter) return false;
            if (startDateFilter && entry.date < startDateFilter) return false;
            if (endDateFilter && entry.date > endDateFilter) return false;

            const member = membersMap.get(entry.memberID);
            if (classFilter !== 'all' && (!member || member.classNumber !== classFilter)) return false;
            
            return true;
        });

        // 2. Sort the filtered results
        const sortableEntries = [...filtered];
        sortableEntries.sort((a, b) => {
            let aValue: string | number;
            let bValue: string | number;

            if (sortConfig.key === 'classNumber') {
                const memberA = membersMap.get(a.memberID);
                const memberB = membersMap.get(b.memberID);
                aValue = parseInt(memberA?.classNumber || '0', 10) || 0;
                bValue = parseInt(memberB?.classNumber || '0', 10) || 0;
            } else {
                aValue = a[sortConfig.key as keyof Entry];
                bValue = b[sortConfig.key as keyof Entry];
            }
            
            let comparison = 0;
            if (typeof aValue === 'string' && typeof bValue === 'string') {
                comparison = aValue.localeCompare(bValue);
            } else if (aValue < bValue) {
                comparison = -1;
            } else if (aValue > bValue) {
                comparison = 1;
            }

            const result = comparison * (sortConfig.direction === 'asc' ? 1 : -1);

            // Secondary sort by date if primary keys are equal
            if (result === 0 && sortConfig.key !== 'date') {
                return b.date.localeCompare(a.date);
            }

            return result;
        });
        return sortableEntries;
    }, [entries, sortConfig, membersMap, searchFilter, classFilter, typeFilter, startDateFilter, endDateFilter]);

    const filteredTotalAmount = useMemo(() => {
        return filteredAndSortedEntries.reduce((sum, entry) => sum + entry.amount, 0);
    }, [filteredAndSortedEntries]);

    const dateFilterLabel = useMemo(() => {
        const formatDate = (value: string) => {
            const parsed = new Date(value);
            return Number.isNaN(parsed.getTime())
                ? value
                : parsed.toLocaleDateString(undefined, { year: 'numeric', month: 'short', day: 'numeric' });
        };

        if (startDateFilter && endDateFilter) {
            return `${formatDate(startDateFilter)} – ${formatDate(endDateFilter)}`;
        }
        if (startDateFilter) {
            return `From ${formatDate(startDateFilter)}`;
        }
        if (endDateFilter) {
            return `Through ${formatDate(endDateFilter)}`;
        }
        return 'All dates';
    }, [startDateFilter, endDateFilter]);

    const filtersSummary = useMemo(() => {
        const parts: string[] = [`Date: ${dateFilterLabel}`];
        if (typeFilter !== 'all') {
            parts.push(`Type: ${entryTypeLabel(typeFilter)}`);
        }
        if (classFilter !== 'all') {
            parts.push(`Class ${classFilter}`);
        }
        if (searchFilter.trim()) {
            parts.push('Keyword filter active');
        }
        return `Current filters — ${parts.join(' • ')}`;
    }, [dateFilterLabel, typeFilter, classFilter, searchFilter]);

    const recordRows = useMemo(() => filteredAndSortedEntries.map(entry => {
        const member = membersMap.get(entry.memberID);

        return (
            <tr key={entry.id} className="bg-white border-b hover:bg-slate-50">
                <td className="px-6 py-4">{entry.date}</td>
                <td className="px-6 py-4 font-medium text-slate-900">{entry.memberName || '—'}</td>
                <td className="px-6 py-4 font-mono text-sm text-slate-600">{entry.memberID?.substring(0, 8) || '—'}</td>
                <td className="px-6 py-4 text-center">{member?.classNumber ? `Class ${member.classNumber}` : '—'}</td>
                <td className="px-6 py-4">{entryTypeLabel(entry.type)}</td>
                <td className="px-6 py-4">{formatCurrency(entry.amount, settings.currency)}</td>
                <td className="px-6 py-4 text-right">
                    <button
                        onClick={() => {
                            setSelectedEntry(entry);
                            setIsModalOpen(true);
                        }}
                        className="font-medium text-indigo-600 hover:underline"
                    >
                        Edit
                    </button>
                </td>
            </tr>
        );
    }), [filteredAndSortedEntries, membersMap, settings.currency, setIsModalOpen, setSelectedEntry]);

    // --- Handlers ---
    const handleLogin = (username: string, password: string) => {
        const user = users.find(u => u.username.toLowerCase() === username.toLowerCase() && u.password === password);
        if (user) {
            setCurrentUser(user);
            setLoginError(null);
            // Navigate to appropriate landing page based on role
            setActiveTab(user.role === 'admin' || user.role === 'finance' ? 'home' : user.role === 'class-leader' ? 'attendance' : user.role === 'statistician' ? 'history' : 'records');
        } else {
            setLoginError('Invalid username or password.');
        }
    };

    const handleLogout = () => {
        if (typeof window !== 'undefined') {
            const id = presenceStateRef.current.id ?? getStoredPresenceId();
            if (id) {
                removePresenceRecord(id);
            }
            setStoredPresenceId(null);
            if (presenceIntervalRef.current !== null) {
                window.clearInterval(presenceIntervalRef.current);
                presenceIntervalRef.current = null;
            }
        }
        presenceStateRef.current.id = null;
        setActiveUserCount(null);
        setCurrentUser(null);
        setIsNavOpen(false);
        setCloud(prev => ({ ...prev, signedIn: false, accessToken: undefined, account: undefined, message: 'Ready for manual sign-in.' }));
    };

    const handleSaveEntry = (entry: Entry) => {
        const newEntries = [...entries];
        const index = newEntries.findIndex(e => e.id === entry.id);
        if (index > -1) {
            newEntries[index] = entry;
        } else {
            newEntries.push(entry);
        }
        setEntries(newEntries);
        setIsModalOpen(false);
    };

    const handleSaveAndNew = (entry: Entry) => {
        const newEntries = [...entries];
        // "Save and new" should only apply to new entries, so we just push.
        newEntries.push(entry);
        setEntries(newEntries);
        // Do not close the modal, allowing for the next entry.
    };
    
    const handleDeleteEntry = (id: string) => {
        setEntryToDeleteId(id);
        setIsConfirmModalOpen(true);
    };

    const confirmDeleteEntry = () => {
        if (entryToDeleteId) {
            setEntries(entries.filter(e => e.id !== entryToDeleteId));
            setIsModalOpen(false); // Close the entry modal as well
        }
        setIsConfirmModalOpen(false);
        setEntryToDeleteId(null);
    };

    const handleFinanceExport = (format: 'csv' | 'json') => {
        const dataset = filteredAndSortedEntries.map(entry => ({
            id: entry.id,
            date: entry.date,
            memberID: entry.memberID,
            memberName: entry.memberName,
            type: entry.type,
            fund: entry.fund ?? '',
            method: entry.method,
            amount: entry.amount,
            note: entry.note ?? '',
        }));

        if (dataset.length === 0) {
            setFinanceToast({ tone: 'info', message: 'No financial records match the current filters to export.' });
            return;
        }

        const timestamp = new Date().toISOString().slice(0, 10);
        if (format === 'csv') {
            const csv = toCsv(dataset);
            const blob = new Blob([csv], { type: 'text/csv;charset=utf-8;' });
            const link = document.createElement('a');
            link.href = URL.createObjectURL(blob);
            link.download = `gmct-financial-records-${timestamp}.csv`;
            link.click();
        } else {
            const json = JSON.stringify(dataset, null, 2);
            const blob = new Blob([json], { type: 'application/json;charset=utf-8;' });
            const link = document.createElement('a');
            link.href = URL.createObjectURL(blob);
            link.download = `gmct-financial-records-${timestamp}.json`;
            link.click();
        }

        setFinanceToast({
            tone: 'success',
            message: `Exported ${dataset.length} record${dataset.length === 1 ? '' : 's'} using current filters.`,
        });
    };

    const handleFinanceImportFileChange = (event: React.ChangeEvent<HTMLInputElement>) => {
        const file = event.target.files?.[0];
        if (!file) return;

        const reader = new FileReader();
        reader.onload = () => {
            try {
                const text = typeof reader.result === 'string' ? reader.result : '';
                let rawRows: unknown[] = [];
                if (file.name.toLowerCase().endsWith('.csv')) {
                    rawRows = fromCsv(text);
                } else {
                    const parsed = JSON.parse(text) as unknown;
                    if (Array.isArray(parsed)) {
                        rawRows = parsed;
                    } else {
                        throw new Error('Invalid JSON shape');
                    }
                }

                const sanitizedEntries = rawRows.map(item => sanitizeEntry(item));
                if (sanitizedEntries.length === 0) {
                    setFinanceToast({ tone: 'info', message: 'No financial records were found in the selected file.' });
                    return;
                }

                let added = 0;
                let updated = 0;
                setEntries(prev => {
                    const map = new Map(prev.map(entry => [entry.id, entry]));
                    const next = [...prev];
                    sanitizedEntries.forEach(entry => {
                        if (map.has(entry.id)) {
                            const index = next.findIndex(item => item.id === entry.id);
                            if (index >= 0) {
                                next[index] = entry;
                                updated += 1;
                            }
                        } else {
                            next.push(entry);
                            map.set(entry.id, entry);
                            added += 1;
                        }
                    });
                    return next;
                });

                setFinanceToast({
                    tone: 'success',
                    message: `Import complete: ${sanitizedEntries.length} processed, ${added} added, ${updated} updated.`,
                });
            } catch (error) {
                console.error('Failed to import financial records', error);
                setFinanceToast({
                    tone: 'error',
                    message: 'Import failed. Ensure the file is a valid CSV or JSON export.',
                });
            }
        };
        reader.readAsText(file);
        event.target.value = '';
    };

    const handleRecordImportClick = () => {
        setIsFinanceImportConfirmOpen(true);
    };

    const handleExport = useCallback((format: 'csv' | 'json') => {
        if (filteredAndSortedEntries.length === 0) {
            alert('No financial records match the current filters to export.');
            return;
        }

        const rows = filteredAndSortedEntries.map(entry => ({
            id: entry.id,
            date: entry.date,
            memberName: entry.memberName,
            memberId: entry.memberId ?? '',
            classNumber: entry.classNumber ?? '',
            type: entry.type,
            fund: entry.fund ?? '',
            method: entry.method ?? '',
            amount: entry.amount,
            note: entry.note ?? '',
            spId: entry.spId ?? '',
        }));

        const filename = `gmct-financial-records-${new Date().toISOString().slice(0, 10)}`;

        if (format === 'csv') {
            const csv = toCsv(rows);
            const blob = new Blob([csv], { type: 'text/csv;charset=utf-8;' });
            const link = document.createElement('a');
            link.href = URL.createObjectURL(blob);
            link.download = `${filename}.csv`;
            link.click();
        } else {
            const json = JSON.stringify(rows, null, 2);
            const blob = new Blob([json], { type: 'application/json;charset=utf-8;' });
            const link = document.createElement('a');
            link.href = URL.createObjectURL(blob);
            link.download = `${filename}.json`;
            link.click();
        }
    }, [filteredAndSortedEntries]);

    const confirmFinanceImport = () => {
        setIsFinanceImportConfirmOpen(false);
        financeImportInputRef.current?.click();
    };

    const handleManualSync = useCallback(() => {
        if (isOffline) {
            setSyncMessage('Offline: changes will sync when connection returns.');
            return;
        }
        setShouldResync(prev => prev + 1);
        setSyncMessage('Manual sync requested. Checking SharePoint…');
        if (typeof window !== 'undefined') {
            window.dispatchEvent(new Event(MANUAL_SYNC_EVENT));
        }
    }, [isOffline]);

<<<<<<< HEAD
    useEffect(() => {
        if (!cloud.signedIn || !cloud.accessToken) {
            lastCloudHydrationSignatureRef.current = null;
            return;
        }

        const signatureParts = [
            cloud.account?.homeAccountId,
            cloud.account?.localAccountId,
            cloud.account?.username,
            cloud.accessToken,
        ].filter(Boolean);
        const signature = signatureParts.join('|');

        if (lastCloudHydrationSignatureRef.current === signature) {
            return;
        }

        lastCloudHydrationSignatureRef.current = signature;
        setSyncMessage('Sign-in successful. Loading SharePoint records…');
        setRecordsDataSource('local');
        setShouldResync(prev => prev + 1);
    }, [cloud.signedIn, cloud.accessToken, cloud.account]);

=======
>>>>>>> e10c2239
    const handleBulkAddMembers = (importedMembers: Member[]) => {
        setMembers(prev => {
            const existingIds = new Set(prev.map(member => sanitizeString(member.id)));
            const next = [...prev];
            importedMembers.forEach(member => {
                const sanitizedMember = sanitizeMember(member);
                const normalizedId = sanitizeString(sanitizedMember.id);
                if (!existingIds.has(normalizedId)) {
                    next.push(sanitizedMember);
                    existingIds.add(normalizedId);
                }
            });
            return next;
        });
    };

    const handleResetAllData = () => {
        if (!window.confirm('This will permanently delete all locally stored data for this app. Continue?')) {
            return;
        }
        const storageKeys = ['gmct-entries', 'gmct-members', 'gmct-users', 'gmct-settings', 'gmct-attendance', 'gmct-weekly-history'];
        storageKeys.forEach(key => localStorage.removeItem(key));
        void clearAllTaskData().catch(error => console.error('Failed to clear task storage', error));
        setEntries([]);
        setMembers([]);
        setUsers(INITIAL_USERS);
        setSettings(INITIAL_SETTINGS);
        setAttendance([]);
        setWeeklyHistory([]);
        setCurrentUser(null);
        setCloud({ ready: false, signedIn: false, message: 'Local data cleared. Sign in again to continue.' });
    };
    
    const handleFullExport = () => {
        const data = { entries, members, users, settings, attendance, weeklyHistory };
        const json = JSON.stringify(data, null, 2);
        const blob = new Blob([json], { type: 'application/json;charset=utf-8;' });
        const link = document.createElement('a');
        link.href = URL.createObjectURL(blob);
        link.download = `gmct-full-backup-${new Date().toISOString().slice(0, 10)}.json`;
        link.click();
    };

    const handleSaveTotalClasses = (total: number) => {
        setSettings(prev => ({ ...prev, maxClasses: total }));
    };

    const handleFullImport = (file: File) => {
        if (!window.confirm('This will overwrite all current data. Are you sure you want to continue?')) return;

        const reader = new FileReader();
        reader.onload = event => {
            try {
                const raw = JSON.parse(event.target?.result as string);

                if (Object.prototype.hasOwnProperty.call(raw, 'entries')) {
                    setEntries(sanitizeEntriesCollection(raw.entries));
                }

                if (Object.prototype.hasOwnProperty.call(raw, 'members')) {
                    setMembers(sanitizeMembersCollection(raw.members));
                }

                if (Object.prototype.hasOwnProperty.call(raw, 'users')) {
                    setUsers(sanitizeUsersCollection(raw.users, INITIAL_USERS));
                }

                if (Object.prototype.hasOwnProperty.call(raw, 'settings')) {
                    setSettings(sanitizeSettings(raw.settings));
                }

                if (Object.prototype.hasOwnProperty.call(raw, 'attendance')) {
                    setAttendance(sanitizeAttendanceCollection(raw.attendance));
                }

                if (Object.prototype.hasOwnProperty.call(raw, 'weeklyHistory')) {
                    setWeeklyHistory(sanitizeWeeklyHistoryCollection(raw.weeklyHistory));
                }

                alert('Data imported successfully!');
            } catch (error) {
                console.error('Import error:', error);
                alert('Failed to read or parse the backup file.');
            }
        };
        reader.readAsText(file);
    };

    const handleSort = (key: SortKey) => {
        let direction: 'asc' | 'desc' = 'asc';
        // if sorting by the same key, toggle the direction
        if (sortConfig.key === key && sortConfig.direction === 'asc') {
            direction = 'desc';
        } else if (sortConfig.key !== key && key === 'date') {
            // if switching to date column, default to descending
            direction = 'desc';
        }
        setSortConfig({ key, direction });
    };
    
    // --- UI Rendering ---

    if (!currentUser) {
        return <Login onLogin={handleLogin} error={loginError} />;
    }

    const renderTabContent = () => {
        switch (activeTab) {
            case 'home': return currentUser.role === 'admin' || currentUser.role === 'finance' ? <AdminLandingPage onNavigate={setActiveTab} currentUser={currentUser} /> : <Dashboard entries={filteredAndSortedEntries} settings={settings} />;
            case 'records': {
                const isSharePointLive = recordsDataSource === 'sharepoint';
                const dataSourceText = isSharePointLive
                    ? 'Data source: SharePoint (live)'
                    : 'Data source: Local records (not synced)';
                const dataSourceTone = isSharePointLive
                    ? 'border border-emerald-200 bg-emerald-50 text-emerald-700'
                    : 'border border-amber-200 bg-amber-50 text-amber-700';
                return (
                    <div className="space-y-6">
                        <div className="flex flex-col gap-5 lg:flex-row lg:items-start lg:justify-between">
                            <div>
                                <h2 className="text-2xl font-bold text-slate-800">Financial Records</h2>
                                <p className="text-sm text-slate-500">Manage contributions, secure exports, and quick imports from this view.</p>
                            </div>
                            <div className="flex flex-col items-stretch gap-4 sm:self-end min-w-[220px]">
                                <button
                                    type="button"
                                    onClick={() => { setSelectedEntry(null); setIsModalOpen(true); }}
                                    className="bg-indigo-600 hover:bg-indigo-700 text-white font-bold py-2 px-4 rounded-lg shadow-sm"
                                >
                                    Add New Entry
                                </button>
                                <div className="flex flex-wrap gap-2 sm:justify-end pt-3 border-t border-indigo-100">
                                    <button
                                        type="button"
                                        onClick={() => handleExport('csv')}
                                        className="bg-white/80 border border-indigo-200 text-indigo-700 font-semibold py-2 px-4 rounded-lg hover:bg-white"
                                    >
                                        Export CSV
                                    </button>
                                    <button
                                        type="button"
                                        onClick={() => handleExport('json')}
                                        className="bg-slate-900 hover:bg-slate-950 text-white font-semibold py-2 px-4 rounded-lg"
                                    >
                                        Export JSON
                                    </button>
                                    <button
                                        type="button"
                                        onClick={handleRecordImportClick}
                                        className="bg-white/80 border border-indigo-200 text-indigo-700 font-semibold py-2 px-4 rounded-lg hover:bg-white"
                                    >
                                        Import
                                    </button>
                                </div>
                            </div>
                        </div>
                        <input
                            ref={financeImportInputRef}
                            type="file"
                            accept=".csv,.json"
                            className="hidden"
                            onChange={handleFinanceImportFileChange}
                        />
                        <div className={`rounded-2xl px-4 py-3 text-sm font-semibold ${dataSourceTone}`} role="status">
                            <div>{dataSourceText}</div>
                            {!isSharePointLive && (
                                <p className="text-xs font-medium text-slate-500 mt-1">
                                    Updates will sync to SharePoint once a connection is restored.
                                </p>
                            )}
                        </div>
                        <div className="grid grid-cols-1 sm:grid-cols-2 lg:grid-cols-4 gap-4">
                            <div className="rounded-3xl shadow-lg border border-white/60 bg-gradient-to-br from-white via-amber-50 to-orange-100/70 p-4">
                                <p className="text-sm uppercase tracking-wide text-amber-600 font-semibold">Entries Displayed</p>
                                <p className="text-3xl font-extrabold text-slate-800 mt-1">{filteredAndSortedEntries.length.toLocaleString()}</p>
                                <p className="text-xs text-slate-500 mt-2">Entries that match the current filters.</p>
                            </div>
                            <div className="rounded-3xl shadow-lg border border-white/60 bg-gradient-to-br from-white via-emerald-50 to-teal-100/70 p-4">
                                <p className="text-sm uppercase tracking-wide text-emerald-600 font-semibold">Total Received</p>
                                <p className="text-3xl font-extrabold text-slate-800 mt-1">{formatCurrency(filteredTotalAmount, settings.currency)}</p>
                                <p className="text-xs text-slate-500 mt-2 leading-relaxed">Active filters: {filtersSummary}</p>
                            </div>
                        </div>

                        {/* Filter Controls */}
                        <div className="rounded-3xl shadow-lg border border-white/60 bg-gradient-to-br from-white via-sky-50 to-cyan-100/70 p-4 grid grid-cols-1 md:grid-cols-2 lg:grid-cols-5 gap-4 items-end">
                            <div className="lg:col-span-1">
                                <label htmlFor="searchFilter" className="block text-sm font-medium text-slate-700">Search Member</label>
                                <input type="text" id="searchFilter" placeholder="Name or ID..." value={searchFilter} onChange={e => setSearchFilter(e.target.value)} className="mt-1 block w-full border-slate-300 rounded-md shadow-sm"/>
                            </div>
                            <div className="lg:col-span-1">
                                <label htmlFor="classFilter" className="block text-sm font-medium text-slate-700">Class</label>
                                <select id="classFilter" value={classFilter} onChange={e => setClassFilter(e.target.value)} className="mt-1 block w-full border-slate-300 rounded-md shadow-sm">
                                    <option value="all">All Classes</option>
                                    {Array.from({ length: settings.maxClasses }, (_, i) => String(i + 1)).map(num => (<option key={num} value={num}>Class {num}</option>))}
                                </select>
                            </div>
                            <div className="lg:col-span-1">
                                <label htmlFor="typeFilter" className="block text-sm font-medium text-slate-700">Type</label>
                                <select id="typeFilter" value={typeFilter} onChange={e => setTypeFilter(e.target.value as EntryType | 'all')} className="mt-1 block w-full border-slate-300 rounded-md shadow-sm">
                                    <option value="all">All Types</option>
                                    {ENTRY_TYPE_VALUES.map(type => (
                                        <option key={type} value={type}>{entryTypeLabel(type)}</option>
                                    ))}
                                </select>
                            </div>
                            <div className="lg:col-span-2 grid grid-cols-2 gap-4">
                                <div>
                                    <label htmlFor="startDateFilter" className="block text-sm font-medium text-slate-700">Start Date</label>
                                    <input type="date" id="startDateFilter" value={startDateFilter} onChange={e => setStartDateFilter(e.target.value)} className="mt-1 block w-full border-slate-300 rounded-md shadow-sm"/>
                                </div>
                                <div>
                                    <label htmlFor="endDateFilter" className="block text-sm font-medium text-slate-700">End Date</label>
                                    <input type="date" id="endDateFilter" value={endDateFilter} onChange={e => setEndDateFilter(e.target.value)} className="mt-1 block w-full border-slate-300 rounded-md shadow-sm"/>
                                </div>
                            </div>
                        </div>

                        <div className="rounded-3xl shadow-lg border border-white/60 bg-white/80 backdrop-blur overflow-x-auto max-h-[65vh] overflow-y-auto">
                           <table className="w-full text-left text-slate-500">
                                <thead className="text-base text-slate-700 uppercase bg-slate-100 sticky top-0 z-10">
                                    <tr>
                                        <th className="px-6 py-3"><button onClick={() => handleSort('date')} className="flex items-center gap-1 font-bold">Date {sortConfig.key === 'date' && (sortConfig.direction === 'asc' ? '▲' : '▼')}</button></th>
                                        <th className="px-6 py-3"><button onClick={() => handleSort('memberName')} className="flex items-center gap-1 font-bold">Member {sortConfig.key === 'memberName' && (sortConfig.direction === 'asc' ? '▲' : '▼')}</button></th>
                                        <th className="px-6 py-3 font-bold">Member ID</th>
                                        <th className="px-6 py-3"><button onClick={() => handleSort('classNumber')} className="flex items-center gap-1 font-bold">Class # {sortConfig.key === 'classNumber' && (sortConfig.direction === 'asc' ? '▲' : '▼')}</button></th>
                                        <th className="px-6 py-3"><button onClick={() => handleSort('type')} className="flex items-center gap-1 font-bold">Type {sortConfig.key === 'type' && (sortConfig.direction === 'asc' ? '▲' : '▼')}</button></th>
                                        <th className="px-6 py-3"><button onClick={() => handleSort('amount')} className="flex items-center gap-1 font-bold">Amount {sortConfig.key === 'amount' && (sortConfig.direction === 'asc' ? '▲' : '▼')}</button></th>
                                        <th className="px-6 py-3"></th>
                                    </tr>
                                </thead>
                                <tbody>{recordRows}</tbody>
                           </table>
                        </div>
                        <div className="mt-4 rounded-3xl shadow-lg border border-white/60 bg-gradient-to-br from-white via-slate-50 to-slate-100/70 px-6 py-5">
                            <div className="flex flex-col gap-4 sm:flex-row sm:items-center sm:justify-between">
                                <div>
                                    <p className="text-sm uppercase tracking-wide text-slate-600 font-semibold">Entries Displayed</p>
                                    <p className="text-2xl font-bold text-slate-900">{filteredAndSortedEntries.length.toLocaleString()}</p>
                                </div>
                                <div>
                                    <p className="text-sm uppercase tracking-wide text-emerald-600 font-semibold">Total Received</p>
                                    <p className="text-2xl font-bold text-emerald-600">{formatCurrency(filteredTotalAmount, settings.currency)}</p>
                                </div>
                            </div>
                            <p className="mt-3 text-xs text-slate-500 leading-relaxed">{filtersSummary}</p>
                        </div>
                    </div>
                );
            }
            case 'members': return <Members members={members} setMembers={setMembers} settings={settings} />;
            case 'insights': return <Insights entries={filteredAndSortedEntries} settings={settings} />;
            case 'history':
                return (
                    <WeeklyHistory
                        history={weeklyHistory}
                        setHistory={setWeeklyHistory}
                        canEdit={['admin', 'statistician'].includes(currentUser.role)}
                    />
                );
            case 'tasks':
                if (!['admin', 'finance'].includes(currentUser.role)) {
                    return <div className="p-6 text-slate-600">You do not have access to task management.</div>;
                }
                return (
                    <TasksTab
                        currentUser={currentUser}
                        users={users}
                        cloud={cloud}
                        isOffline={isOffline}
                    />
                );
            case 'users': return <UsersTab users={users} setUsers={setUsers} />;
            case 'settings':
                return (
                    <SettingsTab
                        settings={settings}
                        setSettings={setSettings}
                        cloud={cloud}
                        setCloud={setCloud}
                        onExport={handleFullExport}
                        onImport={handleFullImport}
<<<<<<< HEAD
=======
                        onCloudSignInSuccess={handleCloudSignInSuccess}
>>>>>>> e10c2239
                    />
                );
            case 'attendance': return <Attendance members={members} attendance={attendance} setAttendance={setAttendance} currentUser={currentUser} settings={settings} onAttendanceSaved={setLastAttendanceSavedAt} />;
            case 'admin-attendance': return <AdminAttendanceView members={members} attendance={attendance} settings={settings} currentUser={currentUser} />;
            case 'utilities':
                return (
                    <Utilities
                        entries={entries}
                        members={members}
                        settings={settings}
                        cloud={cloud}
                        onImportMembers={handleBulkAddMembers}
                        onResetData={handleResetAllData}
                        onSaveTotalClasses={handleSaveTotalClasses}
                    />
                );
            default: return <div>Select a tab</div>;
        }
    };

    type NavItem = {
        id: Tab;
        label: string;
        roles: UserRole[];
    };

    const navItems: NavItem[] = [
        { id: 'home', label: 'HOME', roles: ['admin', 'finance'] },
        { id: 'tasks', label: 'TASKS', roles: ['admin', 'finance'] },
        { id: 'records', label: 'FINANCIAL RECORDS', roles: ['admin', 'finance'] },
        { id: 'members', label: 'MEMBERS', roles: ['admin', 'finance', 'class-leader', 'statistician'] },
        { id: 'insights', label: 'INSIGHTS', roles: ['admin', 'finance'] },
        { id: 'attendance', label: 'MARK ATTENDANCE', roles: ['admin', 'class-leader'] },
        { id: 'admin-attendance', label: 'ATTENDANCE REPORT', roles: ['admin', 'finance'] },
        { id: 'history', label: 'WEEKLY HISTORY', roles: ['admin', 'statistician'] },
        { id: 'users', label: 'MANAGE USERS', roles: ['admin', 'finance'] },
        { id: 'utilities', label: 'UTILITIES', roles: ['admin'] },
        { id: 'settings', label: 'SETTINGS', roles: ['admin'] },
    ];

    const visibleNavItems = navItems.filter(item => item.roles.includes(currentUser.role));

    const renderNavButton = (item: NavItem) => (
        <button
            key={item.id}
            onClick={() => setActiveTab(item.id as Tab)}
            className={`w-full text-left font-semibold px-4 py-3 rounded-xl transition-colors tracking-wide uppercase ${
                activeTab === item.id
                    ? 'bg-white/25 text-white shadow-lg'
                    : 'text-indigo-100 hover:bg-white/15 hover:text-white'
            }`}
        >
            {item.label}
        </button>
    );

    return (
        <div className="min-h-screen flex flex-col bg-gradient-to-br from-slate-50 via-indigo-50 to-rose-50">
            <div className="flex-1 container mx-auto px-4 sm:px-6 lg:px-8 py-6 lg:py-10">
                <Header
                    currentUser={currentUser}
                    onLogout={handleLogout}
                    currentDate={currentDate}
                    activeUserCount={activeUserCount}
                />
                <div className="mt-4">
                    <SyncStatus
                        isOffline={isOffline}
                        syncMessage={syncMessage}
                        lastSyncedAt={lastSyncedAt}
                        lastAttendanceSavedAt={lastAttendanceSavedAt}
                        activeSyncTasks={activeSyncTasks}
                        cloudReady={cloud.ready}
                        cloudSignedIn={cloud.signedIn}
                        onManualSync={handleManualSync}
                        manualSyncBusy={activeSyncTasks > 0}
                    />
                </div>
                <main className="mt-6 flex flex-col lg:flex-row gap-6 lg:h-[calc(100vh-18rem)] lg:overflow-hidden">
                    <aside className="hidden lg:block lg:w-72 flex-shrink-0">
                        <nav className="h-full rounded-3xl bg-gradient-to-br from-indigo-600 via-indigo-500 to-purple-600 text-indigo-50 shadow-xl border border-indigo-400/40 p-5 space-y-2 overflow-y-auto">
                            {visibleNavItems.map(renderNavButton)}
                        </nav>
                    </aside>
                    <section className="flex-1 overflow-hidden">
                        <div className="h-full overflow-y-auto pr-1 sm:pr-2 lg:pr-4 pb-10">
                            {renderTabContent()}
                        </div>
                    </section>
                </main>
                {isModalOpen && <EntryModal entry={selectedEntry} members={members} settings={settings} onSave={handleSaveEntry} onSaveAndNew={handleSaveAndNew} onClose={() => setIsModalOpen(false)} onDelete={handleDeleteEntry} />}
                <ConfirmationModal
                    isOpen={isFinanceImportConfirmOpen}
                    onClose={() => setIsFinanceImportConfirmOpen(false)}
                    onConfirm={confirmFinanceImport}
                    title="Confirm Import"
                    message="Importing may overwrite or merge existing records. Do you want to continue?"
                    confirmLabel="Import"
                    cancelLabel="Cancel"
                    confirmTone="primary"
                />
                <ConfirmationModal
                    isOpen={isConfirmModalOpen}
                    onClose={() => {
                        setIsConfirmModalOpen(false);
                        setEntryToDeleteId(null);
                    }}
                    onConfirm={confirmDeleteEntry}
                    title="Confirm Deletion"
                    message="Are you sure you want to delete this financial entry? This action cannot be undone."
                />
            </div>
        </div>
    );
};

export default App;<|MERGE_RESOLUTION|>--- conflicted
+++ resolved
@@ -1107,33 +1107,6 @@
         }
     }, [isOffline]);
 
-<<<<<<< HEAD
-    useEffect(() => {
-        if (!cloud.signedIn || !cloud.accessToken) {
-            lastCloudHydrationSignatureRef.current = null;
-            return;
-        }
-
-        const signatureParts = [
-            cloud.account?.homeAccountId,
-            cloud.account?.localAccountId,
-            cloud.account?.username,
-            cloud.accessToken,
-        ].filter(Boolean);
-        const signature = signatureParts.join('|');
-
-        if (lastCloudHydrationSignatureRef.current === signature) {
-            return;
-        }
-
-        lastCloudHydrationSignatureRef.current = signature;
-        setSyncMessage('Sign-in successful. Loading SharePoint records…');
-        setRecordsDataSource('local');
-        setShouldResync(prev => prev + 1);
-    }, [cloud.signedIn, cloud.accessToken, cloud.account]);
-
-=======
->>>>>>> e10c2239
     const handleBulkAddMembers = (importedMembers: Member[]) => {
         setMembers(prev => {
             const existingIds = new Set(prev.map(member => sanitizeString(member.id)));
@@ -1417,10 +1390,7 @@
                         setCloud={setCloud}
                         onExport={handleFullExport}
                         onImport={handleFullImport}
-<<<<<<< HEAD
-=======
                         onCloudSignInSuccess={handleCloudSignInSuccess}
->>>>>>> e10c2239
                     />
                 );
             case 'attendance': return <Attendance members={members} attendance={attendance} setAttendance={setAttendance} currentUser={currentUser} settings={settings} onAttendanceSaved={setLastAttendanceSavedAt} />;
