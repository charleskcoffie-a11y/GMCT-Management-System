--- conflicted
+++ resolved
@@ -101,24 +101,9 @@
 declare global {
     interface Window {
         handleRecordImportClick?: () => void;
-<<<<<<< HEAD
-        handleManualSync?: () => void;
     }
 }
 
-const MANUAL_SYNC_PLACEHOLDER = () => {
-    console.warn('Manual sync requested before the GMCT Records app initialized. Ignoring request.');
-};
-
-if (typeof window !== 'undefined' && typeof window.handleManualSync !== 'function') {
-    window.handleManualSync = MANUAL_SYNC_PLACEHOLDER;
-}
-
-=======
-    }
-}
-
->>>>>>> 96b362fc
 const App: React.FC = () => {
     // --- State Management ---
     const [entries, setEntries] = useLocalStorage<Entry[]>('gmct-entries', [], (data) => Array.isArray(data) ? data.map(sanitizeEntry) : []);
@@ -1061,40 +1046,9 @@
         event.target.value = '';
     };
 
-<<<<<<< HEAD
-    const handleRecordImportClick = useCallback(() => {
-        setIsFinanceImportConfirmOpen(true);
-    }, []);
-
-    const handleManualSync = useCallback(() => {
-        if (isOffline) {
-            setSyncMessage('Offline mode: reconnect to sync data.');
-            return;
-        }
-        setShouldResync(prev => prev + 1);
-        if (typeof window !== 'undefined') {
-            window.dispatchEvent(new Event(MANUAL_SYNC_EVENT));
-        }
-    }, [isOffline]);
-
-    useEffect(() => {
-        if (typeof window === 'undefined') return;
-        window.handleRecordImportClick = handleRecordImportClick;
-        window.handleManualSync = handleManualSync;
-        return () => {
-            if (window.handleRecordImportClick === handleRecordImportClick) {
-                delete window.handleRecordImportClick;
-            }
-            if (window.handleManualSync === handleManualSync) {
-                window.handleManualSync = MANUAL_SYNC_PLACEHOLDER;
-            }
-        };
-    }, [handleRecordImportClick, handleManualSync]);
-=======
     const handleRecordImportClick = () => {
         setIsFinanceImportConfirmOpen(true);
     };
->>>>>>> 96b362fc
 
     const confirmFinanceImport = () => {
         setIsFinanceImportConfirmOpen(false);
