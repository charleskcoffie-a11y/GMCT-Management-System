--- conflicted
+++ resolved
@@ -140,7 +140,6 @@
     const entrySyncRef = useRef(new Map<string, { signature: string; entry: Entry }>());
     const memberSyncRef = useRef(new Map<string, { signature: string; member: Member }>());
     const recordFileInputRef = useRef<HTMLInputElement | null>(null);
-<<<<<<< HEAD
     const presenceIntervalRef = useRef<number | null>(null);
 
     const getStoredPresenceId = useCallback((): string | null => {
@@ -160,10 +159,8 @@
             window.sessionStorage.removeItem('gmct-presence-id');
         }
     }, []);
-=======
     const presenceIdRef = useRef<string | null>(null);
     const presenceIntervalRef = useRef<number | null>(null);
->>>>>>> f085027a
 
     const beginSync = useCallback(() => {
         syncTaskCountRef.current += 1;
@@ -380,11 +377,8 @@
     useEffect(() => {
         if (!currentUser) {
             if (typeof window !== 'undefined') {
-<<<<<<< HEAD
                 const existingId = getStoredPresenceId();
-=======
                 const existingId = presenceStateRef.current.id ?? window.sessionStorage.getItem('gmct-presence-id');
->>>>>>> f085027a
                 if (existingId) {
                     removePresenceRecord(existingId);
                 }
@@ -394,10 +388,7 @@
                 }
                 setStoredPresenceId(null);
             }
-<<<<<<< HEAD
-=======
             presenceStateRef.current.id = null;
->>>>>>> f085027a
             setActiveUserCount(null);
             return;
         }
@@ -407,19 +398,16 @@
         }
 
         const ensurePresence = () => {
-<<<<<<< HEAD
             let presenceId = getStoredPresenceId();
             if (!presenceId) {
                 presenceId = generateId('presence');
                 setStoredPresenceId(presenceId);
-=======
             let presenceId = presenceStateRef.current.id;
             if (!presenceId) {
                 const stored = window.sessionStorage.getItem('gmct-presence-id');
                 presenceId = stored || generateId('presence');
                 presenceStateRef.current.id = presenceId;
                 window.sessionStorage.setItem('gmct-presence-id', presenceId);
->>>>>>> f085027a
             }
             touchPresence(presenceId);
         };
@@ -443,11 +431,8 @@
         };
 
         const handleBeforeUnload = () => {
-<<<<<<< HEAD
             const id = getStoredPresenceId();
-=======
             const id = presenceStateRef.current.id ?? window.sessionStorage.getItem('gmct-presence-id');
->>>>>>> f085027a
             if (id) {
                 removePresenceRecord(id);
             }
@@ -465,19 +450,16 @@
                 window.clearInterval(presenceIntervalRef.current);
                 presenceIntervalRef.current = null;
             }
-<<<<<<< HEAD
             const id = getStoredPresenceId();
             if (id) {
                 removePresenceRecord(id);
             }
             setStoredPresenceId(null);
-=======
             const id = presenceStateRef.current.id ?? window.sessionStorage.getItem('gmct-presence-id');
             if (id) {
                 removePresenceRecord(id);
             }
             presenceStateRef.current.id = null;
->>>>>>> f085027a
         };
     }, [currentUser, getStoredPresenceId, removePresenceRecord, setStoredPresenceId, touchPresence, updatePresenceCount]);
 
@@ -801,11 +783,8 @@
 
     const handleLogout = () => {
         if (typeof window !== 'undefined') {
-<<<<<<< HEAD
             const id = getStoredPresenceId();
-=======
             const id = presenceStateRef.current.id ?? window.sessionStorage.getItem('gmct-presence-id');
->>>>>>> f085027a
             if (id) {
                 removePresenceRecord(id);
             }
@@ -815,10 +794,7 @@
                 presenceIntervalRef.current = null;
             }
         }
-<<<<<<< HEAD
-=======
         presenceStateRef.current.id = null;
->>>>>>> f085027a
         setActiveUserCount(null);
         setCurrentUser(null);
         setIsNavOpen(false);
@@ -1045,20 +1021,14 @@
                     : 'border border-amber-200 bg-amber-50 text-amber-700';
                 return (
                     <div className="space-y-6">
-<<<<<<< HEAD
                         <div className="flex flex-col gap-5 lg:flex-row lg:items-start lg:justify-between">
-=======
                         <div className="flex flex-col gap-4 lg:flex-row lg:items-start lg:justify-between">
->>>>>>> f085027a
                             <div>
                                 <h2 className="text-2xl font-bold text-slate-800">Financial Records</h2>
                                 <p className="text-sm text-slate-500">Manage contributions, secure exports, and quick imports from this view.</p>
                             </div>
-<<<<<<< HEAD
                             <div className="flex flex-col items-stretch gap-4 sm:self-end">
-=======
                             <div className="flex flex-col items-stretch gap-3 sm:flex-row sm:flex-wrap sm:items-center sm:justify-end">
->>>>>>> f085027a
                                 <button
                                     type="button"
                                     onClick={() => { setSelectedEntry(null); setIsModalOpen(true); }}
@@ -1066,11 +1036,8 @@
                                 >
                                     Add New Entry
                                 </button>
-<<<<<<< HEAD
                                 <div className="flex flex-wrap gap-2 sm:justify-end pt-2 border-t border-indigo-100">
-=======
                                 <div className="flex flex-wrap gap-2 sm:justify-end">
->>>>>>> f085027a
                                     <button
                                         type="button"
                                         onClick={() => handleExport('csv')}
