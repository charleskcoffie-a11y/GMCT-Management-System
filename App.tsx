// App.tsx
import React, { useState, useEffect, useMemo, useRef, useCallback } from 'react';
import Header from './components/Header';
import Dashboard from './components/Dashboard';
import Members from './components/Members';
import Insights from './components/Insights';
import SettingsTab from './components/Settings';
import Login from './components/Login';
import UsersTab from './components/Users';
import AdminLandingPage from './components/AdminLandingPage';
import Attendance from './components/Attendance';
import AdminAttendanceView from './components/AdminAttendanceView';
import Utilities from './components/Utilities';
import EntryModal from './components/EntryModal';
import WeeklyHistory from './components/WeeklyHistory';
import ConfirmationModal from './components/ConfirmationModal';
import SyncStatus from './components/SyncStatus';
import TasksTab from './components/TasksTab';

import { useLocalStorage } from './hooks/useLocalStorage';
import {
    toCsv,
    fromCsv,
    sanitizeEntry,
    sanitizeMember,
    sanitizeUser,
    sanitizeSettings,
    formatCurrency,
    sanitizeWeeklyHistoryRecord,
    sanitizeEntriesCollection,
    sanitizeMembersCollection,
    sanitizeUsersCollection,
    sanitizeAttendanceCollection,
    sanitizeWeeklyHistoryCollection,
    sanitizeString,
    ENTRY_TYPE_VALUES,
    entryTypeLabel,
} from './utils';
import type {
    Entry,
    Member,
    Settings,
    User,
    Tab,
    CloudState,
    AttendanceRecord,
    EntryType,
    WeeklyHistoryRecord,
    UserRole,
} from './types';
import { msalSilentSignIn } from './services/oneDrive';
import {
    loadEntriesFromSharePoint,
    loadMembersFromSharePoint,
    upsertEntryToSharePoint,
    deleteEntryFromSharePoint,
    upsertMemberToSharePoint,
    deleteMemberFromSharePoint,
    resetContextCache,
} from './services/sharepoint';
import { clearAllTaskData } from './services/tasksStorage';
import {
    DEFAULT_CURRENCY,
    DEFAULT_MAX_CLASSES,
    DEFAULT_SHAREPOINT_SITE_URL,
    DEFAULT_SHAREPOINT_ENTRIES_LIST_NAME,
    DEFAULT_SHAREPOINT_MEMBERS_LIST_NAME,
    DEFAULT_SHAREPOINT_HISTORY_LIST_NAME,
    DEFAULT_SHAREPOINT_TASKS_LIST_NAME,
} from './constants';

// Initial Data
const INITIAL_USERS: User[] = [
    { username: 'Admin', password: 'GMCT', role: 'admin' },
    { username: 'FinanceUser', password: 'password', role: 'finance' },
    { username: 'ClassLeader1', password: 'password', role: 'class-leader', classLed: '1' },
    { username: 'Statistician', password: 'Stats', role: 'statistician' },
];
const INITIAL_SETTINGS: Settings = {
    currency: DEFAULT_CURRENCY,
    maxClasses: DEFAULT_MAX_CLASSES,
    enforceDirectory: true,
    sharePointSiteUrl: DEFAULT_SHAREPOINT_SITE_URL,
    sharePointEntriesListName: DEFAULT_SHAREPOINT_ENTRIES_LIST_NAME,
    sharePointMembersListName: DEFAULT_SHAREPOINT_MEMBERS_LIST_NAME,
    sharePointHistoryListName: DEFAULT_SHAREPOINT_HISTORY_LIST_NAME,
    sharePointTasksListName: DEFAULT_SHAREPOINT_TASKS_LIST_NAME,
};

// Define the keys we can sort the financial records table by
type SortKey = 'date' | 'memberName' | 'type' | 'amount' | 'classNumber';

const App: React.FC = () => {
    // --- State Management ---
    const [entries, setEntries] = useLocalStorage<Entry[]>('gmct-entries', [], (data) => Array.isArray(data) ? data.map(sanitizeEntry) : []);
    const [members, setMembers] = useLocalStorage<Member[]>('gmct-members', [], (data) => Array.isArray(data) ? data.map(sanitizeMember) : []);
    const [users, setUsers] = useLocalStorage<User[]>('gmct-users', INITIAL_USERS, (data) => Array.isArray(data) && data.length > 0 ? data.map(sanitizeUser) : INITIAL_USERS);
    const [settings, setSettings] = useLocalStorage<Settings>('gmct-settings', INITIAL_SETTINGS, sanitizeSettings);
    const [attendance, setAttendance] = useLocalStorage<AttendanceRecord[]>('gmct-attendance', [], (data) => Array.isArray(data) ? data : []);
    const [weeklyHistory, setWeeklyHistory] = useLocalStorage<WeeklyHistoryRecord[]>('gmct-weekly-history', [], (data) => Array.isArray(data) ? data.map(sanitizeWeeklyHistoryRecord) : []);
    
    const [currentUser, setCurrentUser] = useState<User | null>(null);
    const [loginError, setLoginError] = useState<string | null>(null);
    const [activeTab, setActiveTab] = useState<Tab>('home');
    const [isModalOpen, setIsModalOpen] = useState(false);
    const [selectedEntry, setSelectedEntry] = useState<Entry | null>(null);
    const [isConfirmModalOpen, setIsConfirmModalOpen] = useState(false);
    const [isImportConfirmOpen, setIsImportConfirmOpen] = useState(false);
    const [entryToDeleteId, setEntryToDeleteId] = useState<string | null>(null);
    const [syncMessage, setSyncMessage] = useState<string | null>(null);
    const [lastSyncedAt, setLastSyncedAt] = useState<number | null>(null);
    const [, setIsNavOpen] = useState(false);
    const [lastAttendanceSavedAt, setLastAttendanceSavedAt] = useState<number | null>(null);
    const [isOffline, setIsOffline] = useState<boolean>(() => {
        if (typeof navigator === 'undefined') return false;
        return !navigator.onLine;
    });
    const [shouldResync, setShouldResync] = useState(0);
    const [activeSyncTasks, setActiveSyncTasks] = useState(0);
    
    // -- Sorting & Filtering State for Financial Records --
    const [sortConfig, setSortConfig] = useState<{ key: SortKey; direction: 'asc' | 'desc' }>({ key: 'date', direction: 'desc' });
    const [searchFilter, setSearchFilter] = useState('');
    const [classFilter, setClassFilter] = useState('all');
    const [typeFilter, setTypeFilter] = useState<EntryType | 'all'>('all');
    const [startDateFilter, setStartDateFilter] = useState('');
    const [endDateFilter, setEndDateFilter] = useState('');


    const [cloud, setCloud] = useState<CloudState>({ ready: false, signedIn: false, message: '', activeUsers: null });

    const syncTaskCountRef = useRef(0);
    const entrySyncRef = useRef(new Map<string, { signature: string; entry: Entry }>());
    const memberSyncRef = useRef(new Map<string, { signature: string; member: Member }>());
    const recordFileInputRef = useRef<HTMLInputElement | null>(null);

    const beginSync = useCallback(() => {
        syncTaskCountRef.current += 1;
        setActiveSyncTasks(syncTaskCountRef.current);
    }, []);

    const endSync = useCallback(() => {
        syncTaskCountRef.current = Math.max(0, syncTaskCountRef.current - 1);
        setActiveSyncTasks(syncTaskCountRef.current);
    }, []);

    const computeEntrySignature = useCallback((entry: Entry) => {
        const sanitized = sanitizeEntry(entry);
        return JSON.stringify({
            id: sanitized.id,
            spId: sanitized.spId ?? null,
            date: sanitized.date,
            memberID: sanitized.memberID,
            memberName: sanitized.memberName,
            type: sanitized.type,
            fund: sanitized.fund,
            method: sanitized.method,
            amount: sanitized.amount,
            note: sanitized.note ?? '',
        });
    }, []);

    const computeMemberSignature = useCallback((member: Member) => {
        const sanitized = sanitizeMember(member);
        return JSON.stringify({
            id: sanitized.id,
            spId: sanitized.spId ?? null,
            name: sanitized.name,
            classNumber: sanitized.classNumber ?? '',
        });
    }, []);

    const mergeEntriesFromCloud = useCallback((localEntries: Entry[], remoteEntries: Entry[]) => {
        const sanitizedRemote = remoteEntries.map(remote => sanitizeEntry(remote));
        const remoteMap = new Map(sanitizedRemote.map(remote => [remote.id, remote]));

        const merged = localEntries.map(local => {
            const remote = remoteMap.get(local.id);
            if (remote) {
                remoteMap.delete(local.id);
                return { ...local, ...remote };
            }
            return local;
        });

        for (const remote of remoteMap.values()) {
            merged.push(remote);
        }

        const cache = entrySyncRef.current;
        cache.clear();
        for (const entry of merged) {
            const sanitized = sanitizeEntry(entry);
            cache.set(sanitized.id, { signature: computeEntrySignature(sanitized), entry: sanitized });
        }

        return merged;
    }, [computeEntrySignature]);

    const mergeMembersFromCloud = useCallback((localMembers: Member[], remoteMembers: Member[]) => {
        const sanitizedRemote = remoteMembers.map(remote => sanitizeMember(remote));
        const remoteMap = new Map(sanitizedRemote.map(remote => [remote.id, remote]));

        const merged = localMembers.map(local => {
            const remote = remoteMap.get(local.id);
            if (remote) {
                remoteMap.delete(local.id);
                return { ...local, ...remote };
            }
            return local;
        });

        for (const remote of remoteMap.values()) {
            merged.push(remote);
        }

        const cache = memberSyncRef.current;
        cache.clear();
        for (const member of merged) {
            const sanitized = sanitizeMember(member);
            cache.set(sanitized.id, { signature: computeMemberSignature(sanitized), member: sanitized });
        }

        return merged;
    }, [computeMemberSignature]);

    useEffect(() => {
        const attemptSilentSignin = async () => {
            const session = await msalSilentSignIn();
            if (session) {
                setCloud(prev => ({
                    ...prev,
                    ready: true,
                    signedIn: true,
                    account: session.account,
                    accessToken: session.accessToken,
                    activeUsers: typeof prev.activeUsers === 'number' ? Math.max(prev.activeUsers, 1) : 1,
                    message: 'Signed in silently.',
                }));
            } else {
                setCloud(prev => ({ ...prev, ready: true, signedIn: false, message: 'Ready for manual sign-in.' }));
            }
        };
        attemptSilentSignin();
    }, []);

    useEffect(() => {
        setIsNavOpen(false);
    }, [activeTab]);

    useEffect(() => {
        if (typeof window === 'undefined') return;
        const handleOffline = () => {
            setIsOffline(true);
            setSyncMessage('Offline: changes will sync when connection returns.');
            setActiveSyncTasks(0);
        };
        const handleOnline = () => {
            setIsOffline(false);
            setSyncMessage('Connection restored. Syncing latest updates…');
            setShouldResync(prev => prev + 1);
        };
        window.addEventListener('offline', handleOffline);
        window.addEventListener('online', handleOnline);
        return () => {
            window.removeEventListener('offline', handleOffline);
            window.removeEventListener('online', handleOnline);
        };
    }, []);

    useEffect(() => {
        if (attendance.length === 0) return;
        setLastAttendanceSavedAt(prev => (prev === null ? Date.now() : prev));
    }, [attendance]);

    useEffect(() => {
        if (!cloud.signedIn || !cloud.accessToken) {
            entrySyncRef.current.clear();
            memberSyncRef.current.clear();
            resetContextCache();
            setSyncMessage(null);
            setLastSyncedAt(null);
            setActiveSyncTasks(0);
            return;
        }

        if (isOffline) {
            setSyncMessage('Offline: changes will sync when connection returns.');
            return;
        }

        let active = true;

        const hydrateFromSharePoint = async () => {
            beginSync();
            try {
                const [remoteEntries, remoteMembers] = await Promise.all([
                    loadEntriesFromSharePoint(cloud.accessToken!),
                    loadMembersFromSharePoint(cloud.accessToken!),
                ]);
                if (!active) return;
                setEntries(prev => mergeEntriesFromCloud(prev, remoteEntries));
                setMembers(prev => mergeMembersFromCloud(prev, remoteMembers));
                setSyncMessage(null);
                setLastSyncedAt(Date.now());
            } catch (error) {
                if (!active) return;
                console.error('Initial SharePoint sync failed', error);
                setSyncMessage(error instanceof Error ? error.message : 'Unable to sync with SharePoint right now.');
            } finally {
                if (active) {
                    endSync();
                }
            }
        };

        hydrateFromSharePoint();

        return () => {
            active = false;
        };
    }, [cloud.signedIn, cloud.accessToken, mergeEntriesFromCloud, mergeMembersFromCloud, isOffline, shouldResync]);

    useEffect(() => {
        if (!cloud.signedIn || !cloud.accessToken || isOffline) {
            return;
        }

        let active = true;

        const pushEntryChanges = async () => {
            beginSync();
            const known = entrySyncRef.current;
            const currentMap = new Map(entries.map(entry => [entry.id, entry]));
            const entriesSnapshot: Array<[string, { signature: string; entry: Entry }]> = Array.from(known.entries());

            for (const [id, stored] of entriesSnapshot) {
                if (!currentMap.has(id)) {
                    if (stored.entry.spId) {
                        try {
                            await deleteEntryFromSharePoint(stored.entry, cloud.accessToken!);
                        } catch (error) {
                            console.error('Failed to remove SharePoint entry', error);
                        }
                    }
                    known.delete(id);
                }
            }

            try {
                for (const entry of entries) {
                    const sanitized = sanitizeEntry(entry);
                    sanitized.spId = entry.spId;
                    const signature = computeEntrySignature(sanitized);
                    const cached = known.get(sanitized.id);
                    if (!cached || cached.signature !== signature) {
                        try {
                            const spId = await upsertEntryToSharePoint(sanitized, cloud.accessToken!);
                            if (!active) return;
                            const updatedEntry = { ...sanitized, spId: spId ?? sanitized.spId };
                            known.set(updatedEntry.id, { signature: computeEntrySignature(updatedEntry), entry: updatedEntry });
                            if (spId && sanitized.spId !== spId) {
                                setEntries(prev => prev.map(existing => existing.id === updatedEntry.id ? { ...existing, spId } : existing));
                            }
                            setSyncMessage(null);
                            setLastSyncedAt(Date.now());
                        } catch (error) {
                            if (!active) return;
                            console.error('Failed to sync entry to SharePoint', error);
                            setSyncMessage('Unable to upload some financial entries to SharePoint. They remain saved locally.');
                        }
                    }
                }
            } finally {
                if (active) {
                    endSync();
                }
            }
        };

        pushEntryChanges();

        return () => {
            active = false;
        };
    }, [entries, cloud.signedIn, cloud.accessToken, computeEntrySignature, setEntries, isOffline, shouldResync]);

    useEffect(() => {
        if (!cloud.signedIn || !cloud.accessToken || isOffline) {
            return;
        }

        let active = true;

        const pushMemberChanges = async () => {
            beginSync();
            const known = memberSyncRef.current;
            const currentMap = new Map(members.map(member => [member.id, member]));
            const membersSnapshot: Array<[string, { signature: string; member: Member }]> = Array.from(known.entries());

            for (const [id, stored] of membersSnapshot) {
                if (!currentMap.has(id)) {
                    if (stored.member.spId) {
                        try {
                            await deleteMemberFromSharePoint(stored.member, cloud.accessToken!);
                        } catch (error) {
                            console.error('Failed to remove SharePoint member', error);
                        }
                    }
                    known.delete(id);
                }
            }

            try {
                for (const member of members) {
                    const sanitized = sanitizeMember(member);
                    sanitized.spId = member.spId;
                    const signature = computeMemberSignature(sanitized);
                    const cached = known.get(sanitized.id);
                    if (!cached || cached.signature !== signature) {
                        try {
                            const spId = await upsertMemberToSharePoint(sanitized, cloud.accessToken!);
                            if (!active) return;
                            const updatedMember = { ...sanitized, spId: spId ?? sanitized.spId };
                            known.set(updatedMember.id, { signature: computeMemberSignature(updatedMember), member: updatedMember });
                            if (spId && sanitized.spId !== spId) {
                                setMembers(prev => prev.map(existing => existing.id === updatedMember.id ? { ...existing, spId } : existing));
                            }
                            setSyncMessage(null);
                            setLastSyncedAt(Date.now());
                        } catch (error) {
                            if (!active) return;
                            console.error('Failed to sync member to SharePoint', error);
                            setSyncMessage('Unable to sync some members to SharePoint. Data remains saved locally.');
                        }
                    }
                }
            } finally {
                if (active) {
                    endSync();
                }
            }
        };

        pushMemberChanges();

        return () => {
            active = false;
        };
    }, [members, cloud.signedIn, cloud.accessToken, computeMemberSignature, setMembers, isOffline, shouldResync]);

    // --- Derived State ---
    const membersMap = useMemo(() => new Map(members.map(m => [m.id, m])), [members]);

    const filteredAndSortedEntries = useMemo(() => {
        // 1. Filter the entries
        const filtered = entries.filter(entry => {
            if (searchFilter) {
                const query = searchFilter.toLowerCase();
                const member = membersMap.get(entry.memberID);
                const matchesName = entry.memberName.toLowerCase().includes(query);
                const matchesId = entry.memberID.toLowerCase().includes(query);
                const matchesDirectoryName = member ? member.name.toLowerCase().includes(query) : false;
                if (!matchesName && !matchesId && !matchesDirectoryName) return false;
            }
            if (typeFilter !== 'all' && entry.type !== typeFilter) return false;
            if (startDateFilter && entry.date < startDateFilter) return false;
            if (endDateFilter && entry.date > endDateFilter) return false;

            const member = membersMap.get(entry.memberID);
            if (classFilter !== 'all' && (!member || member.classNumber !== classFilter)) return false;
            
            return true;
        });

        // 2. Sort the filtered results
        const sortableEntries = [...filtered];
        sortableEntries.sort((a, b) => {
            let aValue: string | number;
            let bValue: string | number;

            if (sortConfig.key === 'classNumber') {
                const memberA = membersMap.get(a.memberID);
                const memberB = membersMap.get(b.memberID);
                aValue = parseInt(memberA?.classNumber || '0', 10) || 0;
                bValue = parseInt(memberB?.classNumber || '0', 10) || 0;
            } else {
                aValue = a[sortConfig.key as keyof Entry];
                bValue = b[sortConfig.key as keyof Entry];
            }
            
            let comparison = 0;
            if (typeof aValue === 'string' && typeof bValue === 'string') {
                comparison = aValue.localeCompare(bValue);
            } else if (aValue < bValue) {
                comparison = -1;
            } else if (aValue > bValue) {
                comparison = 1;
            }

            const result = comparison * (sortConfig.direction === 'asc' ? 1 : -1);

            // Secondary sort by date if primary keys are equal
            if (result === 0 && sortConfig.key !== 'date') {
                return b.date.localeCompare(a.date);
            }

            return result;
        });
        return sortableEntries;
    }, [entries, sortConfig, membersMap, searchFilter, classFilter, typeFilter, startDateFilter, endDateFilter]);

    const filteredTotalAmount = useMemo(() => {
        return filteredAndSortedEntries.reduce((sum, entry) => sum + entry.amount, 0);
    }, [filteredAndSortedEntries]);

    const dateFilterLabel = useMemo(() => {
        const formatDate = (value: string) => {
            const parsed = new Date(value);
            return Number.isNaN(parsed.getTime())
                ? value
                : parsed.toLocaleDateString(undefined, { year: 'numeric', month: 'short', day: 'numeric' });
        };

        if (startDateFilter && endDateFilter) {
            return `${formatDate(startDateFilter)} – ${formatDate(endDateFilter)}`;
        }
        if (startDateFilter) {
            return `From ${formatDate(startDateFilter)}`;
        }
        if (endDateFilter) {
            return `Through ${formatDate(endDateFilter)}`;
        }
        return 'All dates';
    }, [startDateFilter, endDateFilter]);

    const filtersSummary = useMemo(() => {
        const parts: string[] = [`Date: ${dateFilterLabel}`];
        if (typeFilter !== 'all') {
            parts.push(`Type: ${entryTypeLabel(typeFilter)}`);
        }
        if (classFilter !== 'all') {
            parts.push(`Class ${classFilter}`);
        }
        if (searchFilter.trim()) {
            parts.push('Keyword filter active');
        }
        return parts.join(' • ');
    }, [dateFilterLabel, typeFilter, classFilter, searchFilter]);

    const recordRows = useMemo(() => filteredAndSortedEntries.map(entry => {
        const member = membersMap.get(entry.memberID);

        return (
            <tr key={entry.id} className="bg-white border-b hover:bg-slate-50">
                <td className="px-6 py-4">{entry.date}</td>
                <td className="px-6 py-4 font-medium text-slate-900">{entry.memberName || '—'}</td>
                <td className="px-6 py-4 font-mono text-sm text-slate-600">{entry.memberID?.substring(0, 8) || '—'}</td>
                <td className="px-6 py-4 text-center">{member?.classNumber ? `Class ${member.classNumber}` : '—'}</td>
                <td className="px-6 py-4">{entryTypeLabel(entry.type)}</td>
                <td className="px-6 py-4">{formatCurrency(entry.amount, settings.currency)}</td>
                <td className="px-6 py-4 text-right">
                    <button
                        onClick={() => {
                            setSelectedEntry(entry);
                            setIsModalOpen(true);
                        }}
                        className="font-medium text-indigo-600 hover:underline"
                    >
                        Edit
                    </button>
                </td>
            </tr>
        );
    }), [filteredAndSortedEntries, membersMap, settings.currency, setIsModalOpen, setSelectedEntry]);

    // --- Handlers ---
    const handleLogin = (username: string, password: string) => {
        const user = users.find(u => u.username.toLowerCase() === username.toLowerCase() && u.password === password);
        if (user) {
            setCurrentUser(user);
            setLoginError(null);
            // Navigate to appropriate landing page based on role
            setActiveTab(user.role === 'admin' || user.role === 'finance' ? 'home' : user.role === 'class-leader' ? 'attendance' : user.role === 'statistician' ? 'history' : 'records');
        } else {
            setLoginError('Invalid username or password.');
        }
    };

    const handleLogout = () => {
        setCurrentUser(null);
        setIsNavOpen(false);
        setCloud(prev => ({
            ...prev,
            signedIn: false,
            accessToken: undefined,
            account: undefined,
            message: 'Ready for manual sign-in.',
            activeUsers: null,
        }));
    };

    const handleSaveEntry = (entry: Entry) => {
        const newEntries = [...entries];
        const index = newEntries.findIndex(e => e.id === entry.id);
        if (index > -1) {
            newEntries[index] = entry;
        } else {
            newEntries.push(entry);
        }
        setEntries(newEntries);
        setIsModalOpen(false);
    };

    const handleSaveAndNew = (entry: Entry) => {
        const newEntries = [...entries];
        // "Save and new" should only apply to new entries, so we just push.
        newEntries.push(entry);
        setEntries(newEntries);
        // Do not close the modal, allowing for the next entry.
    };
    
    const handleDeleteEntry = (id: string) => {
        setEntryToDeleteId(id);
        setIsConfirmModalOpen(true);
    };

    const confirmDeleteEntry = () => {
        if (entryToDeleteId) {
            setEntries(entries.filter(e => e.id !== entryToDeleteId));
            setIsModalOpen(false); // Close the entry modal as well
        }
        setIsConfirmModalOpen(false);
        setEntryToDeleteId(null);
    };

    const handleImport = (newEntries: Entry[]) => {
        setEntries(prev => [...prev, ...newEntries]);
    };

    const handleRecordImportClick = () => {
        setIsImportConfirmOpen(true);
    };

    const confirmRecordImport = () => {
        setIsImportConfirmOpen(false);
        window.setTimeout(() => {
            recordFileInputRef.current?.click();
        }, 0);
    };

    const handleRecordFileChange = (event: React.ChangeEvent<HTMLInputElement>) => {
        const file = event.target.files?.[0];
        if (!file) {
            return;
        }

        const reader = new FileReader();
        reader.onload = () => {
            try {
                const text = typeof reader.result === 'string' ? reader.result : '';
                let imported: Entry[] = [];
                if (file.name.toLowerCase().endsWith('.csv')) {
                    const rows = fromCsv(text);
                    imported = rows.map(row => sanitizeEntry(row));
                } else {
                    const raw = JSON.parse(text) as unknown;
                    const array = Array.isArray(raw) ? raw : [];
                    imported = array.map(item => sanitizeEntry(item));
                }
                handleImport(imported);
                alert(`Imported ${imported.length} financial record${imported.length === 1 ? '' : 's'}.`);
            } catch (error) {
                console.error('Failed to import financial records', error);
                alert('Unable to import the selected file. Ensure it is a valid CSV or JSON export.');
            }
        };
        reader.readAsText(file);
        event.target.value = '';
    };

    const handleBulkAddMembers = (importedMembers: Member[]) => {
        setMembers(prev => {
            const existingIds = new Set(prev.map(member => sanitizeString(member.id)));
            const next = [...prev];
            importedMembers.forEach(member => {
                const sanitizedMember = sanitizeMember(member);
                const normalizedId = sanitizeString(sanitizedMember.id);
                if (!existingIds.has(normalizedId)) {
                    next.push(sanitizedMember);
                    existingIds.add(normalizedId);
                }
            });
            return next;
        });
    };

    const handleResetAllData = () => {
        if (!window.confirm('This will permanently delete all locally stored data for this app. Continue?')) {
            return;
        }
        const storageKeys = ['gmct-entries', 'gmct-members', 'gmct-users', 'gmct-settings', 'gmct-attendance', 'gmct-weekly-history'];
        storageKeys.forEach(key => localStorage.removeItem(key));
        void clearAllTaskData().catch(error => console.error('Failed to clear task storage', error));
        setEntries([]);
        setMembers([]);
        setUsers(INITIAL_USERS);
        setSettings(INITIAL_SETTINGS);
        setAttendance([]);
        setWeeklyHistory([]);
        setCurrentUser(null);
        setCloud({ ready: false, signedIn: false, message: 'Local data cleared. Sign in again to continue.', activeUsers: null });
    };
    
    const handleExport = (format: 'csv' | 'json') => {
        const filename = `gmct-export-${new Date().toISOString().slice(0, 10)}`;
        if (format === 'csv') {
            const csv = toCsv(entries);
            const blob = new Blob([csv], { type: 'text/csv;charset=utf-8;' });
            const link = document.createElement('a');
            link.href = URL.createObjectURL(blob);
            link.download = `${filename}.csv`;
            link.click();
        } else {
             const json = JSON.stringify(entries, null, 2);
             const blob = new Blob([json], { type: 'application/json;charset=utf-8;' });
             const link = document.createElement('a');
             link.href = URL.createObjectURL(blob);
             link.download = `${filename}.json`;
             link.click();
        }
    };
    
    const handleFullExport = () => {
        const data = { entries, members, users, settings, attendance, weeklyHistory };
        const json = JSON.stringify(data, null, 2);
        const blob = new Blob([json], { type: 'application/json;charset=utf-8;' });
        const link = document.createElement('a');
        link.href = URL.createObjectURL(blob);
        link.download = `gmct-full-backup-${new Date().toISOString().slice(0, 10)}.json`;
        link.click();
    };

    const handleSaveTotalClasses = (total: number) => {
        setSettings(prev => ({ ...prev, maxClasses: total }));
    };

    const handleFullImport = (file: File) => {
        if (!window.confirm('This will overwrite all current data. Are you sure you want to continue?')) return;

        const reader = new FileReader();
        reader.onload = event => {
            try {
                const raw = JSON.parse(event.target?.result as string);

                if (Object.prototype.hasOwnProperty.call(raw, 'entries')) {
                    setEntries(sanitizeEntriesCollection(raw.entries));
                }

                if (Object.prototype.hasOwnProperty.call(raw, 'members')) {
                    setMembers(sanitizeMembersCollection(raw.members));
                }

                if (Object.prototype.hasOwnProperty.call(raw, 'users')) {
                    setUsers(sanitizeUsersCollection(raw.users, INITIAL_USERS));
                }

                if (Object.prototype.hasOwnProperty.call(raw, 'settings')) {
                    setSettings(sanitizeSettings(raw.settings));
                }

                if (Object.prototype.hasOwnProperty.call(raw, 'attendance')) {
                    setAttendance(sanitizeAttendanceCollection(raw.attendance));
                }

                if (Object.prototype.hasOwnProperty.call(raw, 'weeklyHistory')) {
                    setWeeklyHistory(sanitizeWeeklyHistoryCollection(raw.weeklyHistory));
                }

                alert('Data imported successfully!');
            } catch (error) {
                console.error('Import error:', error);
                alert('Failed to read or parse the backup file.');
            }
        };
        reader.readAsText(file);
    };

    const handleSort = (key: SortKey) => {
        let direction: 'asc' | 'desc' = 'asc';
        // if sorting by the same key, toggle the direction
        if (sortConfig.key === key && sortConfig.direction === 'asc') {
            direction = 'desc';
        } else if (sortConfig.key !== key && key === 'date') {
            // if switching to date column, default to descending
            direction = 'desc';
        }
        setSortConfig({ key, direction });
    };
    
    // --- UI Rendering ---

    if (!currentUser) {
        return <Login onLogin={handleLogin} error={loginError} />;
    }

    const activeUsersCount = typeof cloud.activeUsers === 'number'
        ? cloud.activeUsers
        : (cloud.signedIn ? 1 : null);

    const renderTabContent = () => {
        switch (activeTab) {
            case 'home': return currentUser.role === 'admin' || currentUser.role === 'finance' ? <AdminLandingPage onNavigate={setActiveTab} currentUser={currentUser} /> : <Dashboard entries={filteredAndSortedEntries} settings={settings} />;
            case 'records': {
                const isLiveSharePoint = cloud.signedIn && !isOffline;
                const dataSourceMessage = isLiveSharePoint
                    ? 'Data source: SharePoint (live)'
                    : 'Data source: Local records (not synced)';
                const dataSourceStyles = isLiveSharePoint
                    ? 'border-emerald-200 bg-emerald-50 text-emerald-700'
                    : 'border-amber-200 bg-amber-50 text-amber-700';

                return (
                    <div className="space-y-6">
                        <div className="flex flex-col gap-6 lg:flex-row lg:items-start lg:justify-between">
                            <div>
                                <h2 className="text-2xl font-bold text-slate-800">Financial Records</h2>
                                <p className="text-sm text-slate-500">Manage contributions, secure exports, and quick imports from this view.</p>
                            </div>
                            <div className="flex flex-col gap-4 items-stretch sm:items-end w-full lg:w-auto">
                                <button
                                    type="button"
                                    onClick={() => { setSelectedEntry(null); setIsModalOpen(true); }}
                                    className="bg-indigo-600 hover:bg-indigo-700 text-white font-bold py-2 px-4 rounded-lg w-full sm:w-auto"
                                >
                                    Add New Entry
                                </button>
                                <div className="w-full sm:w-auto space-y-2">
                                    <p className="text-xs font-semibold uppercase tracking-wide text-slate-500 text-left sm:text-right">Data tools</p>
                                    <div className="flex flex-wrap gap-2 justify-start sm:justify-end">
                                        <button
                                            type="button"
                                            onClick={() => handleExport('csv')}
                                            className="bg-white/80 border border-indigo-200 text-indigo-700 font-semibold py-2 px-4 rounded-lg hover:bg-white w-full sm:w-auto"
                                        >
                                            Export CSV
                                        </button>
                                        <button
                                            type="button"
                                            onClick={() => handleExport('json')}
                                            className="bg-slate-900 hover:bg-slate-950 text-white font-semibold py-2 px-4 rounded-lg w-full sm:w-auto"
                                        >
                                            Export JSON
                                        </button>
                                        <button
                                            type="button"
                                            onClick={handleRecordImportClick}
                                            className="bg-white/80 border border-indigo-200 text-indigo-700 font-semibold py-2 px-4 rounded-lg hover:bg-white w-full sm:w-auto"
                                        >
                                            Import
                                        </button>
                                    </div>
                                </div>
                            </div>
                        </div>
                        <input ref={recordFileInputRef} type="file" accept=".csv,.json" className="hidden" onChange={handleRecordFileChange} />
                        <ConfirmationModal
                            isOpen={isImportConfirmOpen}
                            onClose={() => setIsImportConfirmOpen(false)}
                            onConfirm={confirmRecordImport}
                            title="Confirm Import"
                            message="Importing may overwrite or merge existing records. Do you want to continue?"
                            confirmLabel="Import"
                            confirmTone="primary"
                        />

                        <div className={`rounded-2xl border px-4 py-3 text-sm font-semibold ${dataSourceStyles}`} role="status">
                            {dataSourceMessage}
                        </div>

                        <div className="grid grid-cols-1 sm:grid-cols-2 lg:grid-cols-4 gap-4">
                            <div className="rounded-3xl shadow-lg border border-white/60 bg-gradient-to-br from-white via-amber-50 to-orange-100/70 p-4">
                                <p className="text-sm uppercase tracking-wide text-amber-600 font-semibold">Stored Entries</p>
                                <p className="text-3xl font-extrabold text-slate-800 mt-1">{entries.length.toLocaleString()}</p>
                                <p className="text-xs text-slate-500 mt-2">Total financial entries captured in this workspace.</p>
                            </div>
                            <div className="rounded-3xl shadow-lg border border-white/60 bg-gradient-to-br from-white via-emerald-50 to-teal-100/70 p-4">
                                <p className="text-sm uppercase tracking-wide text-emerald-600 font-semibold">Filtered Total</p>
                                <p className="text-3xl font-extrabold text-slate-800 mt-1">{formatCurrency(filteredTotalAmount, settings.currency)}</p>
                                <p className="text-xs text-slate-500 mt-2 leading-relaxed">{filtersSummary}</p>
                            </div>
                        </div>

                        {/* Filter Controls */}
                        <div className="rounded-3xl shadow-lg border border-white/60 bg-gradient-to-br from-white via-sky-50 to-cyan-100/70 p-4 grid grid-cols-1 md:grid-cols-2 lg:grid-cols-5 gap-4 items-end">
                            <div className="lg:col-span-1">
                                <label htmlFor="searchFilter" className="block text-sm font-medium text-slate-700">Search Member</label>
                                <input type="text" id="searchFilter" placeholder="Name or ID..." value={searchFilter} onChange={e => setSearchFilter(e.target.value)} className="mt-1 block w-full border-slate-300 rounded-md shadow-sm"/>
                            </div>
                            <div className="lg:col-span-1">
                                <label htmlFor="classFilter" className="block text-sm font-medium text-slate-700">Class</label>
                                <select id="classFilter" value={classFilter} onChange={e => setClassFilter(e.target.value)} className="mt-1 block w-full border-slate-300 rounded-md shadow-sm">
                                    <option value="all">All Classes</option>
                                    {Array.from({ length: settings.maxClasses }, (_, i) => String(i + 1)).map(num => (<option key={num} value={num}>Class {num}</option>))}
                                </select>
                            </div>
                            <div className="lg:col-span-1">
                                <label htmlFor="typeFilter" className="block text-sm font-medium text-slate-700">Type</label>
                                <select id="typeFilter" value={typeFilter} onChange={e => setTypeFilter(e.target.value as EntryType | 'all')} className="mt-1 block w-full border-slate-300 rounded-md shadow-sm">
                                    <option value="all">All Types</option>
                                    {ENTRY_TYPE_VALUES.map(type => (
                                        <option key={type} value={type}>{entryTypeLabel(type)}</option>
                                    ))}
                                </select>
                            </div>
                            <div className="lg:col-span-2 grid grid-cols-2 gap-4">
                                <div>
                                    <label htmlFor="startDateFilter" className="block text-sm font-medium text-slate-700">Start Date</label>
                                    <input type="date" id="startDateFilter" value={startDateFilter} onChange={e => setStartDateFilter(e.target.value)} className="mt-1 block w-full border-slate-300 rounded-md shadow-sm"/>
                                </div>
                                <div>
                                    <label htmlFor="endDateFilter" className="block text-sm font-medium text-slate-700">End Date</label>
                                    <input type="date" id="endDateFilter" value={endDateFilter} onChange={e => setEndDateFilter(e.target.value)} className="mt-1 block w-full border-slate-300 rounded-md shadow-sm"/>
                                </div>
                            </div>
                        </div>

                        <div className="rounded-3xl shadow-lg border border-white/60 bg-white/80 backdrop-blur overflow-x-auto max-h-[65vh] overflow-y-auto">
                           <table className="w-full text-left text-slate-500">
                                <thead className="text-base text-slate-700 uppercase bg-slate-100 sticky top-0 z-10">
                                    <tr>
                                        <th className="px-6 py-3"><button onClick={() => handleSort('date')} className="flex items-center gap-1 font-bold">Date {sortConfig.key === 'date' && (sortConfig.direction === 'asc' ? '▲' : '▼')}</button></th>
                                        <th className="px-6 py-3"><button onClick={() => handleSort('memberName')} className="flex items-center gap-1 font-bold">Member {sortConfig.key === 'memberName' && (sortConfig.direction === 'asc' ? '▲' : '▼')}</button></th>
                                        <th className="px-6 py-3 font-bold">Member ID</th>
                                        <th className="px-6 py-3"><button onClick={() => handleSort('classNumber')} className="flex items-center gap-1 font-bold">Class # {sortConfig.key === 'classNumber' && (sortConfig.direction === 'asc' ? '▲' : '▼')}</button></th>
                                        <th className="px-6 py-3"><button onClick={() => handleSort('type')} className="flex items-center gap-1 font-bold">Type {sortConfig.key === 'type' && (sortConfig.direction === 'asc' ? '▲' : '▼')}</button></th>
                                        <th className="px-6 py-3"><button onClick={() => handleSort('amount')} className="flex items-center gap-1 font-bold">Amount {sortConfig.key === 'amount' && (sortConfig.direction === 'asc' ? '▲' : '▼')}</button></th>
                                        <th className="px-6 py-3"></th>
                                    </tr>
                                </thead>
                                <tbody>{recordRows}</tbody>
                           </table>
                        </div>
                    </div>
                );
            }
            case 'members': return <Members members={members} setMembers={setMembers} settings={settings} />;
            case 'insights': return <Insights entries={filteredAndSortedEntries} settings={settings} />;
            case 'history':
                return (
                    <WeeklyHistory
                        history={weeklyHistory}
                        setHistory={setWeeklyHistory}
                        canEdit={['admin', 'statistician'].includes(currentUser.role)}
                    />
                );
            case 'tasks':
                if (!['admin', 'finance'].includes(currentUser.role)) {
                    return <div className="p-6 text-slate-600">You do not have access to task management.</div>;
                }
                return (
                    <TasksTab
                        currentUser={currentUser}
                        users={users}
                        cloud={cloud}
                        isOffline={isOffline}
                    />
                );
            case 'users': return <UsersTab users={users} setUsers={setUsers} />;
            case 'settings': return <SettingsTab settings={settings} setSettings={setSettings} cloud={cloud} setCloud={setCloud} onExport={handleFullExport} onImport={handleFullImport} />;
            case 'attendance': return <Attendance members={members} attendance={attendance} setAttendance={setAttendance} currentUser={currentUser} settings={settings} onAttendanceSaved={setLastAttendanceSavedAt} />;
            case 'admin-attendance': return <AdminAttendanceView members={members} attendance={attendance} settings={settings} currentUser={currentUser} />;
            case 'utilities':
                return (
                    <Utilities
                        entries={entries}
                        members={members}
                        settings={settings}
                        cloud={cloud}
                        onImportEntries={handleImport}
                        onImportMembers={handleBulkAddMembers}
                        onResetData={handleResetAllData}
                        onSaveTotalClasses={handleSaveTotalClasses}
                    />
                );
            default: return <div>Select a tab</div>;
        }
    };

    type NavItem = {
        id: Tab;
        label: string;
        roles: UserRole[];
    };

    const navItems: NavItem[] = [
        { id: 'home', label: 'HOME', roles: ['admin', 'finance'] },
        { id: 'tasks', label: 'TASKS', roles: ['admin', 'finance'] },
        { id: 'records', label: 'FINANCIAL RECORDS', roles: ['admin', 'finance'] },
        { id: 'members', label: 'MEMBERS', roles: ['admin', 'finance', 'class-leader', 'statistician'] },
        { id: 'insights', label: 'INSIGHTS', roles: ['admin', 'finance'] },
        { id: 'attendance', label: 'MARK ATTENDANCE', roles: ['admin', 'class-leader'] },
        { id: 'admin-attendance', label: 'ATTENDANCE REPORT', roles: ['admin', 'finance'] },
        { id: 'history', label: 'WEEKLY HISTORY', roles: ['admin', 'statistician'] },
        { id: 'users', label: 'MANAGE USERS', roles: ['admin', 'finance'] },
        { id: 'utilities', label: 'UTILITIES', roles: ['admin'] },
        { id: 'settings', label: 'SETTINGS', roles: ['admin'] },
    ];

    const visibleNavItems = navItems.filter(item => item.roles.includes(currentUser.role));

<<<<<<< HEAD
    const renderNavButton = (item: NavItem) => {
        const isActive = activeTab === item.id;
        const displayLabel = item.label.toUpperCase();
        return (
            <button
                key={item.id}
                onClick={() => setActiveTab(item.id as Tab)}
                className={`w-full text-left font-semibold px-4 py-3 rounded-xl transition-colors tracking-wide uppercase ${
                    isActive
                        ? 'bg-white/25 text-white shadow-lg'
                        : 'text-indigo-100 hover:bg-white/15 hover:text-white'
                }`}
                aria-label={item.label}
            >
                <span className="block" aria-hidden>
                    {displayLabel}
                </span>
            </button>
        );
    };
=======
    const renderNavButton = (item: NavItem) => (
        <button
            key={item.id}
            onClick={() => setActiveTab(item.id as Tab)}
            className={`w-full text-left font-semibold px-4 py-3 rounded-xl transition-colors tracking-wide uppercase ${
                activeTab === item.id
                    ? 'bg-white/25 text-white shadow-lg'
                    : 'text-indigo-100 hover:bg-white/15 hover:text-white'
            }`}
        >
            {item.label}
        </button>
    );
>>>>>>> 2bd50a31

    return (
        <div className="min-h-screen flex flex-col bg-gradient-to-br from-slate-50 via-indigo-50 to-rose-50">
            <div className="flex-1 container mx-auto px-4 sm:px-6 lg:px-8 py-6 lg:py-10">
                <Header currentUser={currentUser} onLogout={handleLogout} activeUsers={activeUsersCount} />
                <div className="mt-4">
                    <SyncStatus
                        isOffline={isOffline}
                        syncMessage={syncMessage}
                        lastSyncedAt={lastSyncedAt}
                        lastAttendanceSavedAt={lastAttendanceSavedAt}
                        activeSyncTasks={activeSyncTasks}
                        cloudReady={cloud.ready}
                        cloudSignedIn={cloud.signedIn}
                    />
                </div>
                <main className="mt-6 flex flex-col lg:flex-row gap-6 lg:h-[calc(100vh-18rem)] lg:overflow-hidden">
                    <aside className="hidden lg:block lg:w-72 flex-shrink-0">
                        <nav className="h-full rounded-3xl bg-gradient-to-br from-indigo-600 via-indigo-500 to-purple-600 text-indigo-50 shadow-xl border border-indigo-400/40 p-5 space-y-2 overflow-y-auto">
                            {visibleNavItems.map(renderNavButton)}
                        </nav>
                    </aside>
                    <section className="flex-1 overflow-hidden">
                        <div className="h-full overflow-y-auto pr-1 sm:pr-2 lg:pr-4 pb-10">
                            {renderTabContent()}
                        </div>
                    </section>
                </main>
                {isModalOpen && <EntryModal entry={selectedEntry} members={members} settings={settings} onSave={handleSaveEntry} onSaveAndNew={handleSaveAndNew} onClose={() => setIsModalOpen(false)} onDelete={handleDeleteEntry} />}
                <ConfirmationModal
                    isOpen={isConfirmModalOpen}
                    onClose={() => {
                        setIsConfirmModalOpen(false);
                        setEntryToDeleteId(null);
                    }}
                    onConfirm={confirmDeleteEntry}
                    title="Confirm Deletion"
                    message="Are you sure you want to delete this financial entry? This action cannot be undone."
                    confirmLabel="Delete"
                />
            </div>
        </div>
    );
};

export default App;<|MERGE_RESOLUTION|>--- conflicted
+++ resolved
@@ -1009,28 +1009,6 @@
 
     const visibleNavItems = navItems.filter(item => item.roles.includes(currentUser.role));
 
-<<<<<<< HEAD
-    const renderNavButton = (item: NavItem) => {
-        const isActive = activeTab === item.id;
-        const displayLabel = item.label.toUpperCase();
-        return (
-            <button
-                key={item.id}
-                onClick={() => setActiveTab(item.id as Tab)}
-                className={`w-full text-left font-semibold px-4 py-3 rounded-xl transition-colors tracking-wide uppercase ${
-                    isActive
-                        ? 'bg-white/25 text-white shadow-lg'
-                        : 'text-indigo-100 hover:bg-white/15 hover:text-white'
-                }`}
-                aria-label={item.label}
-            >
-                <span className="block" aria-hidden>
-                    {displayLabel}
-                </span>
-            </button>
-        );
-    };
-=======
     const renderNavButton = (item: NavItem) => (
         <button
             key={item.id}
@@ -1044,7 +1022,6 @@
             {item.label}
         </button>
     );
->>>>>>> 2bd50a31
 
     return (
         <div className="min-h-screen flex flex-col bg-gradient-to-br from-slate-50 via-indigo-50 to-rose-50">
