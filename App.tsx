// App.tsx
import React, { useState, useEffect, useMemo, useRef, useCallback } from 'react';
import Header from './components/Header';
import Dashboard from './components/Dashboard';
import Members from './components/Members';
import Insights from './components/Insights';
import SettingsTab from './components/Settings';
import Login from './components/Login';
import UsersTab from './components/Users';
import AdminLandingPage from './components/AdminLandingPage';
import Attendance from './components/Attendance';
import AdminAttendanceView from './components/AdminAttendanceView';
import Utilities from './components/Utilities';
import EntryModal from './components/EntryModal';
import WeeklyHistory from './components/WeeklyHistory';
import ConfirmationModal from './components/ConfirmationModal';
import MemberContributionReport from './components/MemberContributionReport';
<<<<<<< HEAD
import TasksTab from './components/Tasks';
=======
>>>>>>> 3c5b5306

import { useLocalStorage } from './hooks/useLocalStorage';
import { useTasks } from './hooks/useTasks';
import {
    toCsv,
    sanitizeEntry,
    sanitizeMember,
    sanitizeUser,
    sanitizeSettings,
    formatCurrency,
    sanitizeWeeklyHistoryRecord,
    sanitizeEntriesCollection,
    sanitizeMembersCollection,
    sanitizeUsersCollection,
    sanitizeAttendanceCollection,
    sanitizeWeeklyHistoryCollection,
    sanitizeString,
} from './utils';
import type {
    Entry,
    Member,
    Settings,
    User,
    Tab,
    CloudState,
    AttendanceRecord,
    EntryType,
    WeeklyHistoryRecord,
    UserRole,
} from './types';
import { msalSilentSignIn } from './services/oneDrive';
import {
    loadEntriesFromSharePoint,
    loadMembersFromSharePoint,
    upsertEntryToSharePoint,
    deleteEntryFromSharePoint,
    upsertMemberToSharePoint,
    deleteMemberFromSharePoint,
    resetContextCache,
} from './services/sharepoint';
import {
    DEFAULT_CURRENCY,
    DEFAULT_MAX_CLASSES,
    DEFAULT_SHAREPOINT_SITE_URL,
    DEFAULT_SHAREPOINT_ENTRIES_LIST_NAME,
    DEFAULT_SHAREPOINT_MEMBERS_LIST_NAME,
    DEFAULT_SHAREPOINT_HISTORY_LIST_NAME,
} from './constants';

// Initial Data
const INITIAL_USERS: User[] = [
    { username: 'Admin', password: 'GMCT', role: 'admin' },
    { username: 'FinanceUser', password: 'password', role: 'finance' },
    { username: 'ClassLeader1', password: 'password', role: 'class-leader', classLed: '1' },
    { username: 'Statistician', password: 'Stats', role: 'statistician' },
];
const INITIAL_SETTINGS: Settings = {
    currency: DEFAULT_CURRENCY,
    maxClasses: DEFAULT_MAX_CLASSES,
    enforceDirectory: true,
    sharePointSiteUrl: DEFAULT_SHAREPOINT_SITE_URL,
    sharePointEntriesListName: DEFAULT_SHAREPOINT_ENTRIES_LIST_NAME,
    sharePointMembersListName: DEFAULT_SHAREPOINT_MEMBERS_LIST_NAME,
    sharePointHistoryListName: DEFAULT_SHAREPOINT_HISTORY_LIST_NAME,
};

// Define the keys we can sort the financial records table by
type SortKey = 'date' | 'memberName' | 'type' | 'amount' | 'classNumber';

const App: React.FC = () => {
    // --- State Management ---
    const [entries, setEntries] = useLocalStorage<Entry[]>('gmct-entries', [], (data) => Array.isArray(data) ? data.map(sanitizeEntry) : []);
    const [members, setMembers] = useLocalStorage<Member[]>('gmct-members', [], (data) => Array.isArray(data) ? data.map(sanitizeMember) : []);
    const [users, setUsers] = useLocalStorage<User[]>('gmct-users', INITIAL_USERS, (data) => Array.isArray(data) && data.length > 0 ? data.map(sanitizeUser) : INITIAL_USERS);
    const [settings, setSettings] = useLocalStorage<Settings>('gmct-settings', INITIAL_SETTINGS, sanitizeSettings);
    const [attendance, setAttendance] = useLocalStorage<AttendanceRecord[]>('gmct-attendance', [], (data) => Array.isArray(data) ? data : []);
    const [weeklyHistory, setWeeklyHistory] = useLocalStorage<WeeklyHistoryRecord[]>('gmct-weekly-history', [], (data) => Array.isArray(data) ? data.map(sanitizeWeeklyHistoryRecord) : []);
    
    const [currentUser, setCurrentUser] = useState<User | null>(null);
    const [loginError, setLoginError] = useState<string | null>(null);
    const [activeTab, setActiveTab] = useState<Tab>('home');
    const [isModalOpen, setIsModalOpen] = useState(false);
    const [selectedEntry, setSelectedEntry] = useState<Entry | null>(null);
    const [isConfirmModalOpen, setIsConfirmModalOpen] = useState(false);
    const [entryToDeleteId, setEntryToDeleteId] = useState<string | null>(null);
    const [syncMessage, setSyncMessage] = useState<string | null>(null);
    const [lastSyncedAt, setLastSyncedAt] = useState<number | null>(null);
    const [, setIsNavOpen] = useState(false);
    const [isContributionReportOpen, setContributionReportOpen] = useState(false);
    const [reportMemberId, setReportMemberId] = useState<string | null>(null);
<<<<<<< HEAD
    const taskManager = useTasks();
=======
>>>>>>> 3c5b5306
    
    // -- Sorting & Filtering State for Financial Records --
    const [sortConfig, setSortConfig] = useState<{ key: SortKey; direction: 'asc' | 'desc' }>({ key: 'date', direction: 'desc' });
    const [searchFilter, setSearchFilter] = useState('');
    const [classFilter, setClassFilter] = useState('all');
    const [typeFilter, setTypeFilter] = useState<EntryType | 'all'>('all');
    const [startDateFilter, setStartDateFilter] = useState('');
    const [endDateFilter, setEndDateFilter] = useState('');


    const [cloud, setCloud] = useState<CloudState>({ ready: false, signedIn: false, message: '' });

    const syncTaskCountRef = useRef(0);
    const entrySyncRef = useRef(new Map<string, { signature: string; entry: Entry }>());
    const memberSyncRef = useRef(new Map<string, { signature: string; member: Member }>());

    const beginSync = useCallback(() => {
        syncTaskCountRef.current += 1;
    }, []);

    const endSync = useCallback(() => {
        syncTaskCountRef.current = Math.max(0, syncTaskCountRef.current - 1);
    }, []);

    const computeEntrySignature = useCallback((entry: Entry) => {
        const sanitized = sanitizeEntry(entry);
        return JSON.stringify({
            id: sanitized.id,
            spId: sanitized.spId ?? null,
            date: sanitized.date,
            memberID: sanitized.memberID,
            memberName: sanitized.memberName,
            type: sanitized.type,
            fund: sanitized.fund,
            method: sanitized.method,
            amount: sanitized.amount,
            note: sanitized.note ?? '',
        });
    }, []);

    const computeMemberSignature = useCallback((member: Member) => {
        const sanitized = sanitizeMember(member);
        return JSON.stringify({
            id: sanitized.id,
            spId: sanitized.spId ?? null,
            name: sanitized.name,
            classNumber: sanitized.classNumber ?? '',
        });
    }, []);

    const mergeEntriesFromCloud = useCallback((localEntries: Entry[], remoteEntries: Entry[]) => {
        const sanitizedRemote = remoteEntries.map(remote => sanitizeEntry(remote));
        const remoteMap = new Map(sanitizedRemote.map(remote => [remote.id, remote]));

        const merged = localEntries.map(local => {
            const remote = remoteMap.get(local.id);
            if (remote) {
                remoteMap.delete(local.id);
                return { ...local, ...remote };
            }
            return local;
        });

        for (const remote of remoteMap.values()) {
            merged.push(remote);
        }

        const cache = entrySyncRef.current;
        cache.clear();
        for (const entry of merged) {
            const sanitized = sanitizeEntry(entry);
            cache.set(sanitized.id, { signature: computeEntrySignature(sanitized), entry: sanitized });
        }

        return merged;
    }, [computeEntrySignature]);

    const mergeMembersFromCloud = useCallback((localMembers: Member[], remoteMembers: Member[]) => {
        const sanitizedRemote = remoteMembers.map(remote => sanitizeMember(remote));
        const remoteMap = new Map(sanitizedRemote.map(remote => [remote.id, remote]));

        const merged = localMembers.map(local => {
            const remote = remoteMap.get(local.id);
            if (remote) {
                remoteMap.delete(local.id);
                return { ...local, ...remote };
            }
            return local;
        });

        for (const remote of remoteMap.values()) {
            merged.push(remote);
        }

        const cache = memberSyncRef.current;
        cache.clear();
        for (const member of merged) {
            const sanitized = sanitizeMember(member);
            cache.set(sanitized.id, { signature: computeMemberSignature(sanitized), member: sanitized });
        }

        return merged;
    }, [computeMemberSignature]);

    useEffect(() => {
        const attemptSilentSignin = async () => {
            const session = await msalSilentSignIn();
            if (session) {
                setCloud({ ready: true, signedIn: true, account: session.account, accessToken: session.accessToken, message: 'Signed in silently.' });
            } else {
                setCloud({ ready: true, signedIn: false, message: 'Ready for manual sign-in.' });
            }
        };
        attemptSilentSignin();
    }, []);

    useEffect(() => {
        setIsNavOpen(false);
    }, [activeTab]);

    useEffect(() => {
        if (!cloud.signedIn || !cloud.accessToken) {
            entrySyncRef.current.clear();
            memberSyncRef.current.clear();
            resetContextCache();
            setSyncMessage(null);
            setLastSyncedAt(null);
            return;
        }

        let active = true;

        const hydrateFromSharePoint = async () => {
            beginSync();
            try {
                const [remoteEntries, remoteMembers] = await Promise.all([
                    loadEntriesFromSharePoint(cloud.accessToken!),
                    loadMembersFromSharePoint(cloud.accessToken!),
                ]);
                if (!active) return;
                setEntries(prev => mergeEntriesFromCloud(prev, remoteEntries));
                setMembers(prev => mergeMembersFromCloud(prev, remoteMembers));
                setSyncMessage(null);
                setLastSyncedAt(Date.now());
            } catch (error) {
                if (!active) return;
                console.error('Initial SharePoint sync failed', error);
                setSyncMessage(error instanceof Error ? error.message : 'Unable to sync with SharePoint right now.');
            } finally {
                if (active) {
                    endSync();
                }
            }
        };

        hydrateFromSharePoint();

        return () => {
            active = false;
        };
    }, [cloud.signedIn, cloud.accessToken, mergeEntriesFromCloud, mergeMembersFromCloud]);

    useEffect(() => {
        if (!cloud.signedIn || !cloud.accessToken) {
            return;
        }

        let active = true;

        const pushEntryChanges = async () => {
            beginSync();
            const known = entrySyncRef.current;
            const currentMap = new Map(entries.map(entry => [entry.id, entry]));
            const entriesSnapshot: Array<[string, { signature: string; entry: Entry }]> = Array.from(known.entries());

            for (const [id, stored] of entriesSnapshot) {
                if (!currentMap.has(id)) {
                    if (stored.entry.spId) {
                        try {
                            await deleteEntryFromSharePoint(stored.entry, cloud.accessToken!);
                        } catch (error) {
                            console.error('Failed to remove SharePoint entry', error);
                        }
                    }
                    known.delete(id);
                }
            }

            try {
                for (const entry of entries) {
                    const sanitized = sanitizeEntry(entry);
                    sanitized.spId = entry.spId;
                    const signature = computeEntrySignature(sanitized);
                    const cached = known.get(sanitized.id);
                    if (!cached || cached.signature !== signature) {
                        try {
                            const spId = await upsertEntryToSharePoint(sanitized, cloud.accessToken!);
                            if (!active) return;
                            const updatedEntry = { ...sanitized, spId: spId ?? sanitized.spId };
                            known.set(updatedEntry.id, { signature: computeEntrySignature(updatedEntry), entry: updatedEntry });
                            if (spId && sanitized.spId !== spId) {
                                setEntries(prev => prev.map(existing => existing.id === updatedEntry.id ? { ...existing, spId } : existing));
                            }
                            setSyncMessage(null);
                            setLastSyncedAt(Date.now());
                        } catch (error) {
                            if (!active) return;
                            console.error('Failed to sync entry to SharePoint', error);
                            setSyncMessage('Unable to upload some financial entries to SharePoint. They remain saved locally.');
                        }
                    }
                }
            } finally {
                if (active) {
                    endSync();
                }
            }
        };

        pushEntryChanges();

        return () => {
            active = false;
        };
    }, [entries, cloud.signedIn, cloud.accessToken, computeEntrySignature, setEntries]);

    useEffect(() => {
        if (!cloud.signedIn || !cloud.accessToken) {
            return;
        }

        let active = true;

        const pushMemberChanges = async () => {
            beginSync();
            const known = memberSyncRef.current;
            const currentMap = new Map(members.map(member => [member.id, member]));
            const membersSnapshot: Array<[string, { signature: string; member: Member }]> = Array.from(known.entries());

            for (const [id, stored] of membersSnapshot) {
                if (!currentMap.has(id)) {
                    if (stored.member.spId) {
                        try {
                            await deleteMemberFromSharePoint(stored.member, cloud.accessToken!);
                        } catch (error) {
                            console.error('Failed to remove SharePoint member', error);
                        }
                    }
                    known.delete(id);
                }
            }

            try {
                for (const member of members) {
                    const sanitized = sanitizeMember(member);
                    sanitized.spId = member.spId;
                    const signature = computeMemberSignature(sanitized);
                    const cached = known.get(sanitized.id);
                    if (!cached || cached.signature !== signature) {
                        try {
                            const spId = await upsertMemberToSharePoint(sanitized, cloud.accessToken!);
                            if (!active) return;
                            const updatedMember = { ...sanitized, spId: spId ?? sanitized.spId };
                            known.set(updatedMember.id, { signature: computeMemberSignature(updatedMember), member: updatedMember });
                            if (spId && sanitized.spId !== spId) {
                                setMembers(prev => prev.map(existing => existing.id === updatedMember.id ? { ...existing, spId } : existing));
                            }
                            setSyncMessage(null);
                            setLastSyncedAt(Date.now());
                        } catch (error) {
                            if (!active) return;
                            console.error('Failed to sync member to SharePoint', error);
                            setSyncMessage('Unable to sync some members to SharePoint. Data remains saved locally.');
                        }
                    }
                }
            } finally {
                if (active) {
                    endSync();
                }
            }
        };

        pushMemberChanges();

        return () => {
            active = false;
        };
    }, [members, cloud.signedIn, cloud.accessToken, computeMemberSignature, setMembers]);

    // --- Derived State ---
    const membersMap = useMemo(() => new Map(members.map(m => [m.id, m])), [members]);

    const filteredAndSortedEntries = useMemo(() => {
        // 1. Filter the entries
        const filtered = entries.filter(entry => {
            if (searchFilter) {
                const query = searchFilter.toLowerCase();
                const member = membersMap.get(entry.memberID);
                const matchesName = entry.memberName.toLowerCase().includes(query);
                const matchesId = entry.memberID.toLowerCase().includes(query);
                const matchesDirectoryName = member ? member.name.toLowerCase().includes(query) : false;
                if (!matchesName && !matchesId && !matchesDirectoryName) return false;
            }
            if (typeFilter !== 'all' && entry.type !== typeFilter) return false;
            if (startDateFilter && entry.date < startDateFilter) return false;
            if (endDateFilter && entry.date > endDateFilter) return false;

            const member = membersMap.get(entry.memberID);
            if (classFilter !== 'all' && (!member || member.classNumber !== classFilter)) return false;
            
            return true;
        });

        // 2. Sort the filtered results
        const sortableEntries = [...filtered];
        sortableEntries.sort((a, b) => {
            let aValue: string | number;
            let bValue: string | number;

            if (sortConfig.key === 'classNumber') {
                const memberA = membersMap.get(a.memberID);
                const memberB = membersMap.get(b.memberID);
                aValue = parseInt(memberA?.classNumber || '0', 10) || 0;
                bValue = parseInt(memberB?.classNumber || '0', 10) || 0;
            } else {
                aValue = a[sortConfig.key as keyof Entry];
                bValue = b[sortConfig.key as keyof Entry];
            }
            
            let comparison = 0;
            if (typeof aValue === 'string' && typeof bValue === 'string') {
                comparison = aValue.localeCompare(bValue);
            } else if (aValue < bValue) {
                comparison = -1;
            } else if (aValue > bValue) {
                comparison = 1;
            }

            const result = comparison * (sortConfig.direction === 'asc' ? 1 : -1);

            // Secondary sort by date if primary keys are equal
            if (result === 0 && sortConfig.key !== 'date') {
                return b.date.localeCompare(a.date);
            }

            return result;
        });
        return sortableEntries;
    }, [entries, sortConfig, membersMap, searchFilter, classFilter, typeFilter, startDateFilter, endDateFilter]);

    const recordRows = useMemo(() => filteredAndSortedEntries.map(entry => {
        const member = membersMap.get(entry.memberID);

        return (
            <tr key={entry.id} className="bg-white border-b hover:bg-slate-50">
                <td className="px-6 py-4">{entry.date}</td>
                <td className="px-6 py-4 font-medium text-slate-900">{entry.memberName}</td>
                <td className="px-6 py-4 font-mono text-sm text-slate-600">{entry.memberID?.substring(0, 8) || 'N/A'}</td>
                <td className="px-6 py-4 text-center">{member?.classNumber || 'N/A'}</td>
                <td className="px-6 py-4 capitalize">{entry.type}</td>
                <td className="px-6 py-4">{formatCurrency(entry.amount, settings.currency)}</td>
                <td className="px-6 py-4 text-right">
                    <button
                        onClick={() => {
                            setSelectedEntry(entry);
                            setIsModalOpen(true);
                        }}
                        className="font-medium text-indigo-600 hover:underline"
                    >
                        Edit
                    </button>
                </td>
            </tr>
        );
    }), [filteredAndSortedEntries, membersMap, settings.currency, setIsModalOpen, setSelectedEntry]);

    // --- Handlers ---
    const handleLogin = (username: string, password: string) => {
        const user = users.find(u => u.username.toLowerCase() === username.toLowerCase() && u.password === password);
        if (user) {
            setCurrentUser(user);
            setLoginError(null);
            // Navigate to appropriate landing page based on role
            setActiveTab(user.role === 'admin' || user.role === 'finance' ? 'home' : user.role === 'class-leader' ? 'attendance' : user.role === 'statistician' ? 'history' : 'records');
        } else {
            setLoginError('Invalid username or password.');
        }
    };

    const handleLogout = () => {
        setCurrentUser(null);
        setIsNavOpen(false);
        setCloud(prev => ({ ...prev, signedIn: false, accessToken: undefined, account: undefined, message: 'Ready for manual sign-in.' }));
    };

    const handleSaveEntry = (entry: Entry) => {
        const newEntries = [...entries];
        const index = newEntries.findIndex(e => e.id === entry.id);
        if (index > -1) {
            newEntries[index] = entry;
        } else {
            newEntries.push(entry);
        }
        setEntries(newEntries);
        setIsModalOpen(false);
    };

    const handleSaveAndNew = (entry: Entry) => {
        const newEntries = [...entries];
        // "Save and new" should only apply to new entries, so we just push.
        newEntries.push(entry);
        setEntries(newEntries);
        // Do not close the modal, allowing for the next entry.
    };
    
    const handleDeleteEntry = (id: string) => {
        setEntryToDeleteId(id);
        setIsConfirmModalOpen(true);
    };

    const confirmDeleteEntry = () => {
        if (entryToDeleteId) {
            setEntries(entries.filter(e => e.id !== entryToDeleteId));
            setIsModalOpen(false); // Close the entry modal as well
        }
        setIsConfirmModalOpen(false);
        setEntryToDeleteId(null);
    };

    const handleImport = (newEntries: Entry[]) => {
        setEntries(prev => [...prev, ...newEntries]);
    };

    const handleBulkAddMembers = (importedMembers: Member[]) => {
        setMembers(prev => {
            const existingIds = new Set(prev.map(member => sanitizeString(member.id)));
            const next = [...prev];
            importedMembers.forEach(member => {
                const sanitizedMember = sanitizeMember(member);
                const normalizedId = sanitizeString(sanitizedMember.id);
                if (!existingIds.has(normalizedId)) {
                    next.push(sanitizedMember);
                    existingIds.add(normalizedId);
                }
            });
            return next;
        });
    };

    const handleResetAllData = () => {
        if (!window.confirm('This will permanently delete all locally stored data for this app. Continue?')) {
            return;
        }
        const storageKeys = ['gmct-entries', 'gmct-members', 'gmct-users', 'gmct-settings', 'gmct-attendance', 'gmct-weekly-history'];
        storageKeys.forEach(key => localStorage.removeItem(key));
        setEntries([]);
        setMembers([]);
        setUsers(INITIAL_USERS);
        setSettings(INITIAL_SETTINGS);
        setAttendance([]);
        setWeeklyHistory([]);
        setCurrentUser(null);
        setCloud({ ready: false, signedIn: false, message: 'Local data cleared. Sign in again to continue.' });
    };
    
    const handleExport = (format: 'csv' | 'json') => {
        const filename = `gmct-export-${new Date().toISOString().slice(0, 10)}`;
        if (format === 'csv') {
            const csv = toCsv(entries);
            const blob = new Blob([csv], { type: 'text/csv;charset=utf-8;' });
            const link = document.createElement('a');
            link.href = URL.createObjectURL(blob);
            link.download = `${filename}.csv`;
            link.click();
        } else {
             const json = JSON.stringify(entries, null, 2);
             const blob = new Blob([json], { type: 'application/json;charset=utf-8;' });
             const link = document.createElement('a');
             link.href = URL.createObjectURL(blob);
             link.download = `${filename}.json`;
             link.click();
        }
    };
    
    const handleFullExport = () => {
        const data = { entries, members, users, settings, attendance, weeklyHistory };
        const json = JSON.stringify(data, null, 2);
        const blob = new Blob([json], { type: 'application/json;charset=utf-8;' });
        const link = document.createElement('a');
        link.href = URL.createObjectURL(blob);
        link.download = `gmct-full-backup-${new Date().toISOString().slice(0, 10)}.json`;
        link.click();
    };

    const handleSaveTotalClasses = (total: number) => {
        setSettings(prev => ({ ...prev, maxClasses: total }));
    };

    const handleFullImport = (file: File) => {
        if (!window.confirm('This will overwrite all current data. Are you sure you want to continue?')) return;

        const reader = new FileReader();
        reader.onload = event => {
            try {
                const raw = JSON.parse(event.target?.result as string);

                if (Object.prototype.hasOwnProperty.call(raw, 'entries')) {
                    setEntries(sanitizeEntriesCollection(raw.entries));
                }

                if (Object.prototype.hasOwnProperty.call(raw, 'members')) {
                    setMembers(sanitizeMembersCollection(raw.members));
                }

                if (Object.prototype.hasOwnProperty.call(raw, 'users')) {
                    setUsers(sanitizeUsersCollection(raw.users, INITIAL_USERS));
                }

                if (Object.prototype.hasOwnProperty.call(raw, 'settings')) {
                    setSettings(sanitizeSettings(raw.settings));
                }

                if (Object.prototype.hasOwnProperty.call(raw, 'attendance')) {
                    setAttendance(sanitizeAttendanceCollection(raw.attendance));
                }

                if (Object.prototype.hasOwnProperty.call(raw, 'weeklyHistory')) {
                    setWeeklyHistory(sanitizeWeeklyHistoryCollection(raw.weeklyHistory));
                }

                alert('Data imported successfully!');
            } catch (error) {
                console.error('Import error:', error);
                alert('Failed to read or parse the backup file.');
            }
        };
        reader.readAsText(file);
    };

    const handleSort = (key: SortKey) => {
        let direction: 'asc' | 'desc' = 'asc';
        // if sorting by the same key, toggle the direction
        if (sortConfig.key === key && sortConfig.direction === 'asc') {
            direction = 'desc';
        } else if (sortConfig.key !== key && key === 'date') {
            // if switching to date column, default to descending
            direction = 'desc';
        }
        setSortConfig({ key, direction });
    };
    
    // --- UI Rendering ---

    if (!currentUser) {
        return <Login onLogin={handleLogin} error={loginError} />;
    }

    const canViewContributionReport = currentUser.role === 'admin' || currentUser.role === 'finance';

    const openContributionReport = (memberId: string) => {
        if (!canViewContributionReport) {
            return;
        }
        setReportMemberId(memberId);
        setContributionReportOpen(true);
    };

    const renderTabContent = () => {
        switch (activeTab) {
            case 'home': return currentUser.role === 'admin' || currentUser.role === 'finance' ? <AdminLandingPage onNavigate={setActiveTab} currentUser={currentUser} /> : <Dashboard entries={filteredAndSortedEntries} settings={settings} />;
            case 'records':
                return (
                    <div className="space-y-6">
                        <div className="flex justify-between items-center">
                            <h2 className="text-2xl font-bold text-slate-800">Financial Records</h2>
                            <button onClick={() => { setSelectedEntry(null); setIsModalOpen(true); }} className="bg-indigo-600 hover:bg-indigo-700 text-white font-bold py-2 px-4 rounded-lg">Add New Entry</button>
                        </div>

                        {/* Filter Controls */}
                        <div className="rounded-3xl shadow-lg border border-white/60 bg-gradient-to-br from-white via-sky-50 to-cyan-100/70 p-4 grid grid-cols-1 md:grid-cols-2 lg:grid-cols-5 gap-4 items-end">
                            <div className="lg:col-span-1">
                                <label htmlFor="searchFilter" className="block text-sm font-medium text-slate-700">Search Member</label>
                                <input type="text" id="searchFilter" placeholder="Name or ID..." value={searchFilter} onChange={e => setSearchFilter(e.target.value)} className="mt-1 block w-full border-slate-300 rounded-md shadow-sm"/>
                            </div>
                            <div className="lg:col-span-1">
                                <label htmlFor="classFilter" className="block text-sm font-medium text-slate-700">Class</label>
                                <select id="classFilter" value={classFilter} onChange={e => setClassFilter(e.target.value)} className="mt-1 block w-full border-slate-300 rounded-md shadow-sm">
                                    <option value="all">All Classes</option>
                                    {Array.from({ length: settings.maxClasses }, (_, i) => String(i + 1)).map(num => (<option key={num} value={num}>Class {num}</option>))}
                                </select>
                            </div>
                            <div className="lg:col-span-1">
                                <label htmlFor="typeFilter" className="block text-sm font-medium text-slate-700">Type</label>
                                <select id="typeFilter" value={typeFilter} onChange={e => setTypeFilter(e.target.value as EntryType | 'all')} className="mt-1 block w-full border-slate-300 rounded-md shadow-sm">
                                    <option value="all">All Types</option>
                                    {([
                                        "tithe",
                                        "offering",
                                        "thanksgiving-offering",
                                        "first-fruit",
                                        "pledge",
                                        "harvest-levy",
                                        "other",
                                    ] as EntryType[]).map(t => (
                                        <option key={t} value={t}>
                                            {t.replace('-', ' ').replace(/\b\w/g, l => l.toUpperCase())}
                                        </option>
                                    ))}
                                </select>
                            </div>
                            <div className="lg:col-span-2 grid grid-cols-2 gap-4">
                                <div>
                                    <label htmlFor="startDateFilter" className="block text-sm font-medium text-slate-700">Start Date</label>
                                    <input type="date" id="startDateFilter" value={startDateFilter} onChange={e => setStartDateFilter(e.target.value)} className="mt-1 block w-full border-slate-300 rounded-md shadow-sm"/>
                                </div>
                                <div>
                                    <label htmlFor="endDateFilter" className="block text-sm font-medium text-slate-700">End Date</label>
                                    <input type="date" id="endDateFilter" value={endDateFilter} onChange={e => setEndDateFilter(e.target.value)} className="mt-1 block w-full border-slate-300 rounded-md shadow-sm"/>
                                </div>
                            </div>
                        </div>

                        <div className="rounded-3xl shadow-lg border border-white/60 bg-white/80 backdrop-blur overflow-x-auto max-h-[65vh] overflow-y-auto">
                           <table className="w-full text-left text-slate-500">
                                <thead className="text-base text-slate-700 uppercase bg-slate-100 sticky top-0 z-10">
                                    <tr>
                                        <th className="px-6 py-3"><button onClick={() => handleSort('date')} className="flex items-center gap-1 font-bold">Date {sortConfig.key === 'date' && (sortConfig.direction === 'asc' ? '▲' : '▼')}</button></th>
                                        <th className="px-6 py-3"><button onClick={() => handleSort('memberName')} className="flex items-center gap-1 font-bold">Member {sortConfig.key === 'memberName' && (sortConfig.direction === 'asc' ? '▲' : '▼')}</button></th>
                                        <th className="px-6 py-3 font-bold">Member ID</th>
                                        <th className="px-6 py-3"><button onClick={() => handleSort('classNumber')} className="flex items-center gap-1 font-bold">Class # {sortConfig.key === 'classNumber' && (sortConfig.direction === 'asc' ? '▲' : '▼')}</button></th>
                                        <th className="px-6 py-3"><button onClick={() => handleSort('type')} className="flex items-center gap-1 font-bold">Type {sortConfig.key === 'type' && (sortConfig.direction === 'asc' ? '▲' : '▼')}</button></th>
                                        <th className="px-6 py-3"><button onClick={() => handleSort('amount')} className="flex items-center gap-1 font-bold">Amount {sortConfig.key === 'amount' && (sortConfig.direction === 'asc' ? '▲' : '▼')}</button></th>
                                        <th className="px-6 py-3"></th>
                                    </tr>
                                </thead>
                                <tbody>{recordRows}</tbody>
                           </table>
                        </div>
                    </div>
                );
            case 'members':
                return (
                    <Members
                        members={members}
                        setMembers={setMembers}
                        settings={settings}
                        canViewContributionReport={canViewContributionReport}
                        onViewContributionReport={openContributionReport}
                    />
                );
            case 'insights': return <Insights entries={filteredAndSortedEntries} settings={settings} />;
            case 'history':
                return (
                    <WeeklyHistory
                        history={weeklyHistory}
                        setHistory={setWeeklyHistory}
                        canEdit={['admin', 'statistician'].includes(currentUser.role)}
                    />
                );
            case 'tasks':
                return (
                    <TasksTab
                        currentUser={currentUser}
                        users={users}
                        tasks={taskManager.tasks}
                        loading={taskManager.loading}
                        isOffline={taskManager.isOffline}
                        isSyncing={taskManager.isSyncing}
                        lastSyncedAt={taskManager.lastSyncedAt}
                        syncMessage={taskManager.syncMessage}
                        syncError={taskManager.syncError}
                        storageError={taskManager.storageError}
                        onCreateTask={draft => taskManager.createTask(draft, currentUser)}
                        onUpdateTask={taskManager.updateTask}
                        onDeleteTask={taskManager.deleteTask}
                        onSync={taskManager.syncTasks}
                    />
                );
            case 'users': return <UsersTab users={users} setUsers={setUsers} />;
            case 'settings': return <SettingsTab settings={settings} setSettings={setSettings} cloud={cloud} setCloud={setCloud} onExport={handleFullExport} onImport={handleFullImport} />;
            case 'attendance': return <Attendance members={members} attendance={attendance} setAttendance={setAttendance} currentUser={currentUser} settings={settings} />;
            case 'admin-attendance': return <AdminAttendanceView members={members} attendance={attendance} settings={settings} currentUser={currentUser} />;
            case 'utilities':
                return (
                    <Utilities
                        entries={entries}
                        members={members}
                        settings={settings}
                        cloud={cloud}
                        onImportEntries={handleImport}
                        onImportMembers={handleBulkAddMembers}
                        onResetData={handleResetAllData}
                        onSaveTotalClasses={handleSaveTotalClasses}
                    />
                );
            default: return <div>Select a tab</div>;
        }
    };

    type NavItem = {
        id: Tab;
        label: string;
        roles: UserRole[];
    };

    const navItems: NavItem[] = [
        { id: 'home', label: 'Home', roles: ['admin', 'finance'] },
        { id: 'records', label: 'Financial Records', roles: ['admin', 'finance'] },
        { id: 'members', label: 'Member Directory', roles: ['admin', 'finance', 'class-leader', 'statistician'] },
        { id: 'insights', label: 'Insights', roles: ['admin', 'finance'] },
        { id: 'tasks', label: 'TASKS', roles: ['admin', 'finance'] },
        { id: 'attendance', label: 'Mark Attendance', roles: ['admin', 'class-leader'] },
        { id: 'admin-attendance', label: 'Attendance Report', roles: ['admin', 'finance'] },
        { id: 'history', label: 'Weekly History', roles: ['admin', 'statistician'] },
        { id: 'users', label: 'Manage Users', roles: ['admin', 'finance'] },
        { id: 'utilities', label: 'Utilities', roles: ['admin'] },
        { id: 'settings', label: 'Settings', roles: ['admin'] },
    ];

    const visibleNavItems = navItems.filter(item => item.roles.includes(currentUser.role));

    const renderNavButton = (item: NavItem) => (
        <button
            key={item.id}
            onClick={() => setActiveTab(item.id as Tab)}
            className={`w-full text-left font-semibold px-4 py-3 rounded-xl transition-colors tracking-wide ${
                activeTab === item.id
                    ? 'bg-white/25 text-white shadow-lg'
                    : 'text-indigo-100 hover:bg-white/15 hover:text-white'
            }`}
        >
            {item.label}
        </button>
    );

    return (
        <div className="min-h-screen flex flex-col bg-gradient-to-br from-slate-50 via-indigo-50 to-rose-50">
            <div className="flex-1 container mx-auto px-4 sm:px-6 lg:px-8 py-6 lg:py-10">
                <Header entries={entries} onImport={handleImport} onExport={handleExport} currentUser={currentUser} onLogout={handleLogout} />
                <main className="mt-6 flex flex-col lg:flex-row gap-6 lg:h-[calc(100vh-18rem)] lg:overflow-hidden">
                    <aside className="hidden lg:block lg:w-72 flex-shrink-0">
                        <nav className="h-full rounded-3xl bg-gradient-to-br from-indigo-600 via-indigo-500 to-purple-600 text-indigo-50 shadow-xl border border-indigo-400/40 p-5 space-y-2 overflow-y-auto">
                            {visibleNavItems.map(renderNavButton)}
                        </nav>
                    </aside>
                    <section className="flex-1 overflow-hidden">
                        <div className="h-full overflow-y-auto pr-1 sm:pr-2 lg:pr-4 pb-10">
                            {renderTabContent()}
                        </div>
                    </section>
                </main>
                {isModalOpen && <EntryModal entry={selectedEntry} members={members} settings={settings} onSave={handleSaveEntry} onSaveAndNew={handleSaveAndNew} onClose={() => setIsModalOpen(false)} onDelete={handleDeleteEntry} />}
                {canViewContributionReport && isContributionReportOpen && (
                    <MemberContributionReport
                        isOpen={isContributionReportOpen}
                        onClose={() => {
                            setContributionReportOpen(false);
                            setReportMemberId(null);
                        }}
                        entries={entries}
                        members={members}
                        settings={settings}
                        initialMemberId={reportMemberId ?? undefined}
                        currentUser={currentUser}
                    />
                )}
                <ConfirmationModal
                    isOpen={isConfirmModalOpen}
                    onClose={() => {
                        setIsConfirmModalOpen(false);
                        setEntryToDeleteId(null);
                    }}
                    onConfirm={confirmDeleteEntry}
                    title="Confirm Deletion"
                    message="Are you sure you want to delete this financial entry? This action cannot be undone."
                />
            </div>
        </div>
    );
};

export default App;<|MERGE_RESOLUTION|>--- conflicted
+++ resolved
@@ -15,10 +15,6 @@
 import WeeklyHistory from './components/WeeklyHistory';
 import ConfirmationModal from './components/ConfirmationModal';
 import MemberContributionReport from './components/MemberContributionReport';
-<<<<<<< HEAD
-import TasksTab from './components/Tasks';
-=======
->>>>>>> 3c5b5306
 
 import { useLocalStorage } from './hooks/useLocalStorage';
 import { useTasks } from './hooks/useTasks';
@@ -109,10 +105,6 @@
     const [, setIsNavOpen] = useState(false);
     const [isContributionReportOpen, setContributionReportOpen] = useState(false);
     const [reportMemberId, setReportMemberId] = useState<string | null>(null);
-<<<<<<< HEAD
-    const taskManager = useTasks();
-=======
->>>>>>> 3c5b5306
     
     // -- Sorting & Filtering State for Financial Records --
     const [sortConfig, setSortConfig] = useState<{ key: SortKey; direction: 'asc' | 'desc' }>({ key: 'date', direction: 'desc' });
