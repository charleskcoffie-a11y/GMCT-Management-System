--- conflicted
+++ resolved
@@ -1114,80 +1114,12 @@
             return;
         }
         setShouldResync(prev => prev + 1);
-<<<<<<< HEAD
-        setSyncMessage('Manual sync requested. Checking Supabase…');
-=======
         setSyncMessage('Manual sync requested. Checking SharePoint…');
->>>>>>> 8cf35361
         if (typeof window !== 'undefined') {
             window.dispatchEvent(new Event(MANUAL_SYNC_EVENT));
         }
     }, [isOffline]);
 
-<<<<<<< HEAD
-    useEffect(() => {
-        if (typeof window === 'undefined') {
-            return;
-        }
-
-        const externalHandler = (payload?: ExternalCloudSignInPayload | string) => {
-            setCloud(prev => {
-                const detail = typeof payload === 'object' && payload !== null ? payload : undefined;
-                const message = typeof payload === 'string'
-                    ? payload
-                    : typeof detail?.message === 'string'
-                    ? detail.message
-                    : 'Microsoft sign-in successful.';
-                const nextAccount = detail?.account !== undefined ? detail.account : prev.account;
-                const nextAccessToken = typeof detail?.accessToken === 'string'
-                    ? detail.accessToken
-                    : prev.accessToken;
-
-                return {
-                    ...prev,
-                    ready: true,
-                    signedIn: true,
-                    account: nextAccount,
-                    accessToken: nextAccessToken,
-                    message,
-                };
-            });
-        };
-
-        window.handleCloudSignInSuccess = externalHandler;
-
-        return () => {
-            if (window.handleCloudSignInSuccess === externalHandler) {
-                delete window.handleCloudSignInSuccess;
-            }
-        };
-    }, [setCloud]);
-
-    useEffect(() => {
-        if (!cloud.signedIn) {
-            lastCloudHydrationSignatureRef.current = null;
-            return;
-        }
-
-        const signatureParts = [
-            cloud.account?.homeAccountId,
-            cloud.account?.localAccountId,
-            cloud.account?.username,
-        ].filter(Boolean);
-        const signature = signatureParts.join('|');
-
-        if (lastCloudHydrationSignatureRef.current === signature) {
-            return;
-        }
-
-        lastCloudHydrationSignatureRef.current = signature;
-        setSyncMessage('Sign-in successful. Loading Supabase records…');
-        setRecordsDataSource('local');
-        setShouldResync(prev => prev + 1);
-    }, [cloud.signedIn, cloud.account]);
-
-=======
->>>>>>> 8cf35361
     const handleBulkAddMembers = (importedMembers: Member[]) => {
         setMembers(prev => {
             const existingIds = new Set(prev.map(member => sanitizeString(member.id)));
@@ -1471,10 +1403,7 @@
                         setCloud={setCloud}
                         onExport={handleFullExport}
                         onImport={handleFullImport}
-<<<<<<< HEAD
-=======
                         onCloudSignInSuccess={handleCloudSignInSuccess}
->>>>>>> 8cf35361
                     />
                 );
             case 'attendance': return <Attendance members={members} attendance={attendance} setAttendance={setAttendance} currentUser={currentUser} settings={settings} onAttendanceSaved={setLastAttendanceSavedAt} />;
