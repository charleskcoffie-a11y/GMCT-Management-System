--- conflicted
+++ resolved
@@ -14,17 +14,6 @@
     WeeklyHistoryAttendanceBreakdown,
     WeeklyHistoryDonations,
 } from './types';
-<<<<<<< HEAD
-import {
-    DEFAULT_CURRENCY,
-    DEFAULT_MAX_CLASSES,
-    DEFAULT_SHAREPOINT_ENTRIES_LIST_NAME,
-    DEFAULT_SHAREPOINT_HISTORY_LIST_NAME,
-    DEFAULT_SHAREPOINT_MEMBERS_LIST_NAME,
-    DEFAULT_SHAREPOINT_SITE_URL,
-} from './constants';
-=======
->>>>>>> 90a12841
 
 // --- String & Sanitization ---
 
@@ -103,26 +92,10 @@
 
     const currencyRaw = source.currency;
 
-<<<<<<< HEAD
-    const siteRaw = source.sharePointSiteUrl;
-    const entriesListRaw = source.sharePointEntriesListName;
-    const membersListRaw = source.sharePointMembersListName;
-    const historyListRaw = source.sharePointHistoryListName;
-
-    return {
-        currency: typeof currencyRaw === 'string' ? sanitizeString(currencyRaw) || DEFAULT_CURRENCY : DEFAULT_CURRENCY,
-        maxClasses: Number.isFinite(parsedMaxClasses) && parsedMaxClasses > 0 ? parsedMaxClasses : DEFAULT_MAX_CLASSES,
-        enforceDirectory,
-        sharePointSiteUrl: typeof siteRaw === 'string' ? sanitizeString(siteRaw) || DEFAULT_SHAREPOINT_SITE_URL : DEFAULT_SHAREPOINT_SITE_URL,
-        sharePointEntriesListName: typeof entriesListRaw === 'string' ? sanitizeString(entriesListRaw) || DEFAULT_SHAREPOINT_ENTRIES_LIST_NAME : DEFAULT_SHAREPOINT_ENTRIES_LIST_NAME,
-        sharePointMembersListName: typeof membersListRaw === 'string' ? sanitizeString(membersListRaw) || DEFAULT_SHAREPOINT_MEMBERS_LIST_NAME : DEFAULT_SHAREPOINT_MEMBERS_LIST_NAME,
-        sharePointHistoryListName: typeof historyListRaw === 'string' ? sanitizeString(historyListRaw) || DEFAULT_SHAREPOINT_HISTORY_LIST_NAME : DEFAULT_SHAREPOINT_HISTORY_LIST_NAME,
-=======
     return {
         currency: typeof currencyRaw === 'string' ? sanitizeString(currencyRaw) || 'USD' : 'USD',
         maxClasses: Number.isFinite(parsedMaxClasses) && parsedMaxClasses > 0 ? parsedMaxClasses : 10,
         enforceDirectory,
->>>>>>> 90a12841
     };
 }
 
