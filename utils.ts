// utils.ts
import type {
    AttendanceRecord,
    AttendanceStatus,
    Entry,
    EntryType,
    Member,
    MemberAttendance,
    Method,
    ServiceType,
    Settings,
    User,
    UserRole,
    WeeklyHistoryAttendanceBreakdown,
    WeeklyHistoryDonations,
    WeeklyHistoryRecord,
} from './types';
import {
    DEFAULT_SHAREPOINT_ENTRIES_LIST_NAME,
    DEFAULT_SHAREPOINT_HISTORY_LIST_NAME,
    DEFAULT_SHAREPOINT_MEMBERS_LIST_NAME,
    DEFAULT_SHAREPOINT_SITE_URL,
} from './constants';

// --- String & Sanitization ---

export function sanitizeString(input: any): string {
    if (typeof input === 'string') {
        // Basic trim and sanitize. In a real app, you might use a library like DOMPurify.
        return input.trim();
    }
    return '';
}

export function capitalize(str: string): string {
    if (!str) return '';
    return str.charAt(0).toUpperCase() + str.slice(1);
}


// --- Data Type Sanitizers ---

export function sanitizeEntry(raw: any): Entry {
    const parsedDate = new Date(raw.date);
    const date = (raw.date && !isNaN(parsedDate.getTime()))
        ? parsedDate.toISOString().slice(0, 10)
        : new Date().toISOString().slice(0, 10);
    
    return {
        id: sanitizeString(raw.id) || generateId('entry'),
        spId: sanitizeString(raw.spId),
        date: date,
        memberID: sanitizeString(raw.memberID),
        memberName: sanitizeString(raw.memberName),
        type: raw.type ? sanitizeEntryType(raw.type) : 'tithe',
        fund: sanitizeString(raw.fund) || "General",
        method: sanitizeMethod(raw.method),
        amount: isNaN(parseFloat(raw.amount)) ? 0 : parseFloat(raw.amount),
        note: sanitizeString(raw.note),
    };
}

export function sanitizeMember(raw: any): Member {
    return {
        id: sanitizeString(raw.id) || generateId('member'),
        spId: sanitizeString(raw.spId),
        name: sanitizeString(raw.name) || "Unnamed Member",
        classNumber: sanitizeString(raw.classNumber),
    };
}

export function sanitizeUser(raw: any): User {
    return {
        username: sanitizeString(raw.username) || "InvalidUser",
        password: sanitizeString(raw.password), // Note: Password should be handled securely
        role: sanitizeUserRole(raw.role),
        classLed: sanitizeString(raw.classLed),
    };
}

export function sanitizeSettings(raw: any): Settings {
    const source: Record<string, unknown> = (raw && typeof raw === 'object') ? raw as Record<string, unknown> : {};
    const maxRaw = source.maxClasses;
    const parsedMaxClasses = typeof maxRaw === 'string'
        ? parseInt(maxRaw, 10)
        : typeof maxRaw === 'number'
            ? maxRaw
            : NaN;

    const enforceRaw = source.enforceDirectory;
    let enforceDirectory: boolean;
    if (typeof enforceRaw === 'boolean') {
        enforceDirectory = enforceRaw;
    } else if (typeof enforceRaw === 'string') {
        enforceDirectory = enforceRaw.trim().toLowerCase() !== 'false';
    } else {
        enforceDirectory = true;
    }

    const currencyRaw = source.currency;

    return {
        currency: typeof currencyRaw === 'string' ? sanitizeString(currencyRaw) || 'USD' : 'USD',
        maxClasses: Number.isFinite(parsedMaxClasses) && parsedMaxClasses > 0 ? parsedMaxClasses : 10,
        enforceDirectory,
        sharePointSiteUrl: sanitizeString(source.sharePointSiteUrl) || DEFAULT_SHAREPOINT_SITE_URL,
        sharePointEntriesListName: sanitizeString(source.sharePointEntriesListName) || DEFAULT_SHAREPOINT_ENTRIES_LIST_NAME,
        sharePointMembersListName: sanitizeString(source.sharePointMembersListName) || DEFAULT_SHAREPOINT_MEMBERS_LIST_NAME,
        sharePointHistoryListName: sanitizeString(source.sharePointHistoryListName) || DEFAULT_SHAREPOINT_HISTORY_LIST_NAME,
    };
}

export function sanitizeWeeklyHistoryRecord(raw: any): WeeklyHistoryRecord {
    const attendanceRaw = raw.attendance && typeof raw.attendance === 'object' ? raw.attendance : {};
    const adultsRaw = attendanceRaw.adults && typeof attendanceRaw.adults === 'object' ? attendanceRaw.adults : attendanceRaw;
    const visitorsRaw = attendanceRaw.visitors && typeof attendanceRaw.visitors === 'object' ? attendanceRaw.visitors : {};

    const parsedDate = new Date(raw.dateOfService);
    const dateOfService = (raw.dateOfService && !isNaN(parsedDate.getTime()))
        ? parsedDate.toISOString().slice(0, 10)
        : new Date().toISOString().slice(0, 10);

    const legacyServiceTypes: string[] = Array.isArray(raw.serviceTypes) ? raw.serviceTypes : [];
    const serviceTypeInput: string = raw.serviceType ?? legacyServiceTypes[0] ?? '';

    const attendance: WeeklyHistoryAttendanceBreakdown = {
        adultsMale: normalizeNumber(adultsRaw.adultsMale ?? adultsRaw.male ?? adultsRaw.men ?? attendanceRaw.men),
        adultsFemale: normalizeNumber(adultsRaw.adultsFemale ?? adultsRaw.female ?? attendanceRaw.women),
        children: normalizeNumber(adultsRaw.children ?? attendanceRaw.children ?? attendanceRaw.junior),
        adherents: normalizeNumber(attendanceRaw.adherents),
        catechumens: normalizeNumber(attendanceRaw.catechumens),
        visitors: {
            total: normalizeNumber(visitorsRaw.total ?? attendanceRaw.visitors),
            names: sanitizeString(visitorsRaw.names ?? attendanceRaw.visitorNames),
            specialVisitorName: sanitizeString(visitorsRaw.specialVisitorName ?? attendanceRaw.specialVisitorName),
            specialVisitorPosition: sanitizeString(visitorsRaw.specialVisitorPosition ?? attendanceRaw.specialVisitorPosition),
            specialVisitorSummary: sanitizeString(visitorsRaw.specialVisitorSummary ?? attendanceRaw.specialVisitorSummary),
        },
    };

    const donationsRaw = raw.donations && typeof raw.donations === 'object' ? raw.donations : {};
    const donations: WeeklyHistoryDonations = {
        description: sanitizeString(donationsRaw.description || raw.specialDonationsDetails),
        quantity: sanitizeString(donationsRaw.quantity),
        donatedBy: sanitizeString(donationsRaw.donatedBy),
    };

    return {
        id: sanitizeString(raw.id) || generateId('history'),
        dateOfService: dateOfService,
        societyName: sanitizeString(raw.societyName),
        preacher: sanitizeString(raw.preacher) || sanitizeString(raw.officiant),
        guestPreacher: raw.guestPreacher === true || raw.guestPreacher === 'true',
        preacherSociety: sanitizeString(raw.preacherSociety),
        liturgist: sanitizeString(raw.liturgist),
        serviceType: sanitizeServiceType(serviceTypeInput),
        serviceTypeOther: sanitizeString(raw.serviceTypeOther),
        sermonTopic: sanitizeString(raw.sermonTopic),
        memoryText: sanitizeString(raw.memoryText),
        sermonSummary: sanitizeString(raw.sermonSummary) || sanitizeString(raw.worshipHighlights),
        worshipHighlights: sanitizeString(raw.worshipHighlights),
        announcementsBy: sanitizeString(raw.announcementsBy),
        announcementsKeyPoints: sanitizeString(raw.announcementsKeyPoints),
        attendance,
        newMembersDetails: sanitizeString(raw.newMembersDetails),
        newMembersContact: sanitizeString(raw.newMembersContact),
        donations,
        events: sanitizeString(raw.events),
        observations: sanitizeString(raw.observations),
        preparedBy: sanitizeString(raw.preparedBy),
    };
}

function normalizeNumber(value: any): number {
    const parsed = parseInt(value, 10);
    return isNaN(parsed) || parsed < 0 ? 0 : parsed;
}

// --- Enum Sanitizers ---

export function sanitizeEntryType(type: any): EntryType {
    const validTypes: EntryType[] = [
        "tithe",
        "offering",
        "thanksgiving-offering",
        "first-fruit",
        "pledge",
        "harvest-levy",
        "other",
    ];
    return validTypes.includes(type) ? type : "other";
}

export function sanitizeMethod(method: any): Method {
    const validMethods: Method[] = ["cash", "check", "card", "e-transfer", "mobile", "other"];
    return validMethods.includes(method) ? method : "cash";
}

export function sanitizeUserRole(role: any): UserRole {
    const validRoles: UserRole[] = ['admin', 'finance', 'class-leader', 'statistician'];
    return validRoles.includes(role) ? role : 'finance';
}

export function sanitizeAttendanceStatus(status: any): AttendanceStatus {
    const validStatuses: AttendanceStatus[] = ['present', 'absent', 'sick', 'travel', 'catechumen'];
    return validStatuses.includes(status) ? status : 'absent';
}

export function sanitizeServiceType(type: any): ServiceType {
    const valid: ServiceType[] = ['communion', 'harvest', 'divine-service', 'teaching-service', 'other'];
    if (typeof type === 'string') {
        const normalized = type.trim().toLowerCase();
        const matched = valid.find(option => option === normalized || option === normalized.replace(' ', '-'));
        if (matched) return matched;
        const byLabel = valid.find(option => {
            const label = serviceTypeLabel(option).toLowerCase();
            return label === normalized;
        });
        if (byLabel) return byLabel;
    }
    return 'divine-service';
}

function sanitizeMemberAttendance(raw: any): MemberAttendance {
    return {
        memberId: sanitizeString(raw.memberId),
        status: sanitizeAttendanceStatus(raw.status),
    };
}

export function sanitizeAttendanceRecord(raw: any): AttendanceRecord {
    const recordsRaw = Array.isArray(raw?.records) ? raw.records : [];
    return {
        date: sanitizeString(raw?.date) || new Date().toISOString().slice(0, 10),
        records: recordsRaw.map(item => sanitizeMemberAttendance(item)),
    };
}

export function sanitizeEntriesCollection(raw: unknown): Entry[] {
    return Array.isArray(raw) ? raw.map(item => sanitizeEntry(item)) : [];
}

export function sanitizeMembersCollection(raw: unknown): Member[] {
    return Array.isArray(raw) ? raw.map(item => sanitizeMember(item)) : [];
}

export function sanitizeUsersCollection(raw: unknown, fallback: User[] = []): User[] {
    const users = Array.isArray(raw) ? raw.map(item => sanitizeUser(item)) : [];
    return users.length > 0 ? users : fallback;
}

export function sanitizeAttendanceCollection(raw: unknown): AttendanceRecord[] {
    return Array.isArray(raw) ? raw.map(item => sanitizeAttendanceRecord(item)) : [];
}

export function sanitizeWeeklyHistoryCollection(raw: unknown): WeeklyHistoryRecord[] {
    return Array.isArray(raw) ? raw.map(item => sanitizeWeeklyHistoryRecord(item)) : [];
}

export function serviceTypeLabel(type: ServiceType): string {
    switch (type) {
        case 'communion':
            return 'Communion';
        case 'harvest':
            return 'Harvest';
        case 'divine-service':
            return 'Divine Service';
        case 'teaching-service':
            return 'Teaching Service';
        case 'other':
        default:
            return 'Other';
    }
}


// --- CSV Handling ---

export function fromCsv(csvText: string): any[] {
    const lines = csvText.trim().split(/\r\n|\n/);
    if (lines.length < 2) return [];
    
    const headers = lines[0].split(',').map(h => h.trim());
    const rows = [];
    
    for (let i = 1; i < lines.length; i++) {
        const values = lines[i].split(',');
        const obj: { [key: string]: any } = {};
        for (let j = 0; j < headers.length; j++) {
            obj[headers[j]] = values[j] ? values[j].trim() : '';
        }
        rows.push(obj);
    }
    return rows;
}

export function toCsv(data: any[]): string {
    if (data.length === 0) return '';
    const headers = Object.keys(data[0]);
    const csvRows = [
        headers.join(','),
        ...data.map(row => 
            headers.map(header => {
                const value = row[header];
                const strValue = (value === null || value === undefined) ? '' : String(value);
                // Handle commas within values by wrapping in quotes
                return strValue.includes(',') ? `"${strValue}"` : strValue;
            }).join(',')
        )
    ];
    return csvRows.join('\n');
}

// --- Formatting ---

export function formatCurrency(amount: number, currency: string = 'USD'): string {
    return new Intl.NumberFormat('en-US', {
        style: 'currency',
        currency: currency,
    }).format(amount);
}
<<<<<<< HEAD
const RANDOM_ALPHABET = '0123456789abcdefghijklmnopqrstuvwxyz';
let fallbackCounter = 0;
let warnedAboutMathFallback = false;

function randomChunk(length: number, cryptoObj?: Crypto): string {
    if (length <= 0) return '';

    if (cryptoObj && typeof cryptoObj.getRandomValues === 'function') {
        try {
            const bytes = new Uint8Array(length);
            cryptoObj.getRandomValues(bytes);
            let result = '';
            for (let i = 0; i < bytes.length; i += 1) {
                result += RANDOM_ALPHABET.charAt(bytes[i] % RANDOM_ALPHABET.length);
            }
            return result;
        } catch (error) {
            console.warn('generateId: crypto.getRandomValues failed, falling back to Math.random()', error);
        }
    }

    if (!warnedAboutMathFallback) {
        console.warn('generateId: cryptographically secure random numbers are unavailable; using Math.random() instead.');
        warnedAboutMathFallback = true;
    }

    let result = '';
    for (let i = 0; i < length; i += 1) {
        const index = Math.floor(Math.random() * RANDOM_ALPHABET.length);
        result += RANDOM_ALPHABET.charAt(index);
    }
    return result;
}

export function generateId(prefix: string = 'gmct'): string {
    const cryptoObj = typeof globalThis !== 'undefined'
        ? (globalThis as typeof globalThis & { crypto?: Crypto }).crypto
        : undefined;

    if (cryptoObj && typeof cryptoObj.randomUUID === 'function') {
        try {
            return cryptoObj.randomUUID();
        } catch (error) {
            console.warn('generateId: crypto.randomUUID failed, using fallback generator.', error);
        }
=======
let fallbackCounter = 0;

export function generateId(prefix: string = 'gmct'): string {
    try {
        const cryptoObj = typeof globalThis !== 'undefined' ? (globalThis as typeof globalThis & { crypto?: Crypto }).crypto : undefined;
        if (cryptoObj?.randomUUID) {
            return cryptoObj.randomUUID();
        }
    } catch (error) {
        console.warn('generateId: crypto.randomUUID is not available.', error);
    }

    try {
        return uuidv4();
    } catch (error) {
        console.warn('generateId: uuidv4() failed, falling back to Math.random()', error);
>>>>>>> b4d1713b
    }

    fallbackCounter = (fallbackCounter + 1) % 0x10000;
    const timestamp = Date.now().toString(36);
<<<<<<< HEAD
    const randomPart = randomChunk(16, cryptoObj);
=======
    const randomPart = Math.random().toString(36).slice(2, 10);
>>>>>>> b4d1713b
    return `${prefix}-${timestamp}-${randomPart}-${fallbackCounter.toString(36).padStart(4, '0')}`;
}<|MERGE_RESOLUTION|>--- conflicted
+++ resolved
@@ -319,53 +319,6 @@
         currency: currency,
     }).format(amount);
 }
-<<<<<<< HEAD
-const RANDOM_ALPHABET = '0123456789abcdefghijklmnopqrstuvwxyz';
-let fallbackCounter = 0;
-let warnedAboutMathFallback = false;
-
-function randomChunk(length: number, cryptoObj?: Crypto): string {
-    if (length <= 0) return '';
-
-    if (cryptoObj && typeof cryptoObj.getRandomValues === 'function') {
-        try {
-            const bytes = new Uint8Array(length);
-            cryptoObj.getRandomValues(bytes);
-            let result = '';
-            for (let i = 0; i < bytes.length; i += 1) {
-                result += RANDOM_ALPHABET.charAt(bytes[i] % RANDOM_ALPHABET.length);
-            }
-            return result;
-        } catch (error) {
-            console.warn('generateId: crypto.getRandomValues failed, falling back to Math.random()', error);
-        }
-    }
-
-    if (!warnedAboutMathFallback) {
-        console.warn('generateId: cryptographically secure random numbers are unavailable; using Math.random() instead.');
-        warnedAboutMathFallback = true;
-    }
-
-    let result = '';
-    for (let i = 0; i < length; i += 1) {
-        const index = Math.floor(Math.random() * RANDOM_ALPHABET.length);
-        result += RANDOM_ALPHABET.charAt(index);
-    }
-    return result;
-}
-
-export function generateId(prefix: string = 'gmct'): string {
-    const cryptoObj = typeof globalThis !== 'undefined'
-        ? (globalThis as typeof globalThis & { crypto?: Crypto }).crypto
-        : undefined;
-
-    if (cryptoObj && typeof cryptoObj.randomUUID === 'function') {
-        try {
-            return cryptoObj.randomUUID();
-        } catch (error) {
-            console.warn('generateId: crypto.randomUUID failed, using fallback generator.', error);
-        }
-=======
 let fallbackCounter = 0;
 
 export function generateId(prefix: string = 'gmct'): string {
@@ -382,15 +335,10 @@
         return uuidv4();
     } catch (error) {
         console.warn('generateId: uuidv4() failed, falling back to Math.random()', error);
->>>>>>> b4d1713b
     }
 
     fallbackCounter = (fallbackCounter + 1) % 0x10000;
     const timestamp = Date.now().toString(36);
-<<<<<<< HEAD
-    const randomPart = randomChunk(16, cryptoObj);
-=======
     const randomPart = Math.random().toString(36).slice(2, 10);
->>>>>>> b4d1713b
     return `${prefix}-${timestamp}-${randomPart}-${fallbackCounter.toString(36).padStart(4, '0')}`;
 }